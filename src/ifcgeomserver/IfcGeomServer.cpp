﻿/********************************************************************************
 *                                                                              *
 * This file is part of IfcOpenShell.                                           *
 *                                                                              *
 * IfcOpenShell is free software: you can redistribute it and/or modify         *
 * it under the terms of the Lesser GNU General Public License as published by  *
 * the Free Software Foundation, either version 3.0 of the License, or          *
 * (at your option) any later version.                                          *
 *                                                                              *
 * IfcOpenShell is distributed in the hope that it will be useful,              *
 * but WITHOUT ANY WARRANTY; without even the implied warranty of               *
 * MERCHANTABILITY or FITNESS FOR A PARTICULAR PURPOSE. See the                 *
 * Lesser GNU General Public License for more details.                          *
 *                                                                              *
 * You should have received a copy of the Lesser GNU General Public License     *
 * along with this program. If not, see <http://www.gnu.org/licenses/>.         *
 *                                                                              *
 ********************************************************************************/

/********************************************************************************
 *                                                                              *
 * This examples exposes the IfcOpenShell API through a command-based stdin     *
 * interface                                                                    *
 *                                                                              *
 ********************************************************************************/

#include <iostream>
#include <boost/cstdint.hpp>

// NB: Streams are only re-opened as binary when compiled with MSVC currently.
//     It is unclear what the correct behaviour would be compiled with e.g MinGW
#if defined(_MSC_VER)
#define SET_BINARY_STREAMS
#endif

#ifdef SET_BINARY_STREAMS
#include <io.h>
#include <fcntl.h>
#endif

#include "../ifcgeom/schema_agnostic/IfcGeomIterator.h"
#include "../ifcgeom/schema_agnostic/IfcGeomElement.h"
#include "../ifcparse/IfcFile.h"
#include "../ifcparse/IfcLogger.h"

#if USE_VLD
#include <vld.h>
#endif

#include <GProp_GProps.hxx>
#include <BRepGProp.hxx>
#include <BRepBndLib.hxx>
#include <Bnd_Box.hxx>
#include <Geom_Plane.hxx>

#include <memory>

template <typename T>
union data_field {
    char buffer[sizeof(T)];
    T value;
};

template <typename T>
T sread(std::istream& s) {
    data_field<T> data;
    s.read(data.buffer, sizeof(T));
    return data.value;
}

template <>
std::string sread(std::istream& s) {
	int32_t len = sread<int32_t>(s);
	char* buf = new char[len + 1];
	s.read(buf, len);
	buf[len] = 0;
	while (len++ % 4) s.get();
	std::string str(buf);
	delete[] buf;
	return str;
}

template <typename T>
std::string format_json(const T& t) {
	return boost::lexical_cast<std::string>(t);
}

template <>
std::string format_json(const std::string& s) {
	// NB: No escaping whatsoever. Only use alphanumeric values.
	return "\"" + s + "\"";
}

template <>
std::string format_json(const double& d) {
	std::stringstream ss;
	ss << std::setprecision(std::numeric_limits<double>::digits10) << d;
	return ss.str();
}

template <>
std::string format_json(const gp_Dir& d) {
	std::stringstream ss;
	ss << std::setprecision(std::numeric_limits<double>::digits10) 
		<< "[" << d.X() << "," << d.Y() << "," << d.Z() << "]";
	return ss.str();
}

static std::streambuf *stdout_orig, *stdout_redir;

template <typename T>
void swrite(std::ostream& s, T t) {
	char buf[sizeof(T)];
	memcpy(buf, &t, sizeof(T));
	s.write(buf, sizeof(T));
}

template <>
void swrite(std::ostream& s, std::string t) {
	int32_t len = (int32_t)t.size();
	swrite(s, len);
	s.write(t.c_str(), len);
	while (len++ % 4) s.put(0);
}

template <typename T, typename U>
void swrite_array(std::ostream& s, const std::vector<U>& us) {
	if (std::is_same<T, U>::value) {
		swrite(s, std::string((char*)us.data(), us.size() * sizeof(U)));
	} else {
		std::vector<T> ts;
		ts.reserve(us.size());
		for (auto& u : us) {
			ts.push_back((T)u);
		}
		swrite_array<T, T>(s, ts);
	}
}

class Command {
protected:
	virtual void read_content(std::istream& s) = 0;
	virtual void write_content(std::ostream& s) = 0;
	int32_t iden;
	int32_t len;
public:
	void read(std::istream& s) {
		len = sread<int32_t>(s);
		read_content(s);
	}

	void write(std::ostream& s) {
		std::cout.rdbuf(stdout_orig);
		swrite(s, iden);
		std::ostringstream oss;
		write_content(oss);
		swrite(s, oss.str());
		s.flush();
		std::cout.rdbuf(stdout_redir);
	}

	Command(int32_t iden) : iden(iden) {}
};

const int32_t HELLO     = 0xff00;
const int32_t IFC_MODEL = HELLO     + 1;
const int32_t GET       = IFC_MODEL + 1;
const int32_t ENTITY    = GET       + 1;
const int32_t MORE      = ENTITY    + 1;
const int32_t NEXT      = MORE      + 1;
const int32_t BYE       = NEXT      + 1;
const int32_t GET_LOG   = BYE       + 1;
const int32_t LOG       = GET_LOG   + 1;
const int32_t DEFLECTION = LOG        + 1;
const int32_t SETTING    = DEFLECTION + 1;

class Hello : public Command {
private:
	std::string str;
protected:
	void read_content(std::istream& s) {
		str = sread<std::string>(s);
	}
	void write_content(std::ostream& s) {
		swrite(s, str);
	}
public:
	const std::string& string() { return str; }
	Hello() : Command(HELLO), str("IfcOpenShell-" IFCOPENSHELL_VERSION "-0") {}
};

class More : public Command {
private:
	bool more;
protected:
	void read_content(std::istream& s) {
		more = sread<int32_t>(s) == 1;
	}
	void write_content(std::ostream& s) {
		swrite<int32_t>(s, more ? 1 : 0);
	}
public:
	More(bool more) : Command(MORE), more(more) {}
};

class IfcModel : public Command {
private:
	std::string str;
protected:
	void read_content(std::istream& s) {
		str = sread<std::string>(s);
	}
	void write_content(std::ostream& s) {
		swrite(s, str);
	}
public:
	const std::string& string() { return str; }
	IfcModel() : Command(IFC_MODEL) {};
};

class Get : public Command {
protected:
	void read_content(std::istream& /*s*/) {}
	void write_content(std::ostream& /*s*/) {}
public:
	Get() : Command(GET) {};
};

class GetLog : public Command {
protected:
	void read_content(std::istream& /*s*/) {}
	void write_content(std::ostream& /*s*/) {}
public:
	GetLog() : Command(GET_LOG) {};
};

class WriteLog : public Command {
private:
	std::string str;
protected:
	void read_content(std::istream& s) {
		str = sread<std::string>(s);
	}
	void write_content(std::ostream& s) {
		swrite(s, str);
	}
public:
	WriteLog(const std::string& str) : Command(LOG), str(str) {};
};

class EntityExtension {
protected:
	bool trailing_, opened_;
	std::stringstream json_;

	template <typename T>
	void put_json(const std::string& k, T v) {
		if (!opened_) {
			json_ << "{";
			opened_ = true;
		}
		if (trailing_) {
			json_ << ",";
		}
		json_ << format_json(k) << ":" << format_json(v);
		trailing_ = true;
	}
public:
	EntityExtension()
		: trailing_(false)
		, opened_(false)
	{}

	void write_contents(std::ostream& s) {
		if (opened_) {
			json_ << "}";
		}

		// We do a 4-byte manual alignment
		std::string payload = json_.str();
		s << payload;
		if (payload.size() % 4) {
			s << std::string(4 - (payload.size() % 4), ' ');
		}
	}
};

class Entity : public Command {
private:
	const IfcGeom::TriangulationElement<double, double>* geom;
	bool append_line_data;
	EntityExtension* eext_;
protected:
	void read_content(std::istream& /*s*/) {}
	void write_content(std::ostream& s) {
		swrite<int32_t>(s, geom->id());
		swrite(s, geom->guid());
		swrite(s, geom->name());
		swrite(s, geom->type());
		swrite<int32_t>(s, geom->parent_id());
		const std::vector<double>& m = geom->transformation().matrix().data();
		const double matrix_array[16] = {
			m[0], m[3], m[6], m[ 9],
			m[1], m[4], m[7], m[10],
			m[2], m[5], m[8], m[11],
			   0,    0,    0,     1
		};
		swrite(s, std::string((char*)matrix_array, 16 * sizeof(double)));
		
		// The first bit of the string is always the instance name of the representation.
		const std::string& representation_id = geom->geometry().id();
		const int integer_representation_id = atoi(representation_id.c_str());
		swrite<int32_t>(s, (int32_t)integer_representation_id);

		swrite_array<double>(s, geom->geometry().verts());
		swrite_array<float>(s, geom->geometry().normals());

		{
			std::vector<int32_t> indices;
			const std::vector<int>& faces = geom->geometry().faces();
			indices.reserve(faces.size());
			for (std::vector<int>::const_iterator it = faces.begin(); it != faces.end(); ++it) {
				indices.push_back(*it);
			} 
			swrite_array<int32_t>(s, indices);

			if (append_line_data) {
				std::vector<int32_t> lines;
				std::set<int32_t> faces_set (indices.begin(), indices.end());
				
				const std::vector<int>& edges = geom->geometry().edges();
				for ( std::vector<int>::const_iterator it = edges.begin(); it != edges.end(); ) {
					const int32_t i1 = *(it++);
					const int32_t i2 = *(it++);

					if (faces_set.find(i1) != faces_set.end() || faces_set.find(i2) != faces_set.end()) {
						continue;
					}

					lines.push_back(i1);
					lines.push_back(i2);
				}

				swrite_array<int32_t>(s, lines);
			}
		}
		{ std::vector<float> diffuse_color_array;
		for (std::vector<IfcGeom::Material>::const_iterator it = geom->geometry().materials().begin(); it != geom->geometry().materials().end(); ++it) {
			const IfcGeom::Material& mat = *it;
			if (mat.hasDiffuse()) {
				const double* color = mat.diffuse();
				diffuse_color_array.push_back(static_cast<float>(color[0]));
				diffuse_color_array.push_back(static_cast<float>(color[1]));
				diffuse_color_array.push_back(static_cast<float>(color[2]));
			} else {
				diffuse_color_array.push_back(0.f);
				diffuse_color_array.push_back(0.f);
				diffuse_color_array.push_back(0.f);
			}
			if (mat.hasTransparency()) {
				diffuse_color_array.push_back(static_cast<float>(1. - mat.transparency()));
			} else {
				diffuse_color_array.push_back(1.f);
			}
		}
		swrite(s, std::string((char*) diffuse_color_array.data(), diffuse_color_array.size() * sizeof(float))); }
		{ std::vector<int32_t> material_indices;
		for (std::vector<int>::const_iterator it = geom->geometry().material_ids().begin(); it != geom->geometry().material_ids().end(); ++it) {
			material_indices.push_back(*it);
		} 
		swrite(s, std::string((char*) material_indices.data(), material_indices.size() * sizeof(int32_t))); }
		if (eext_) {
			eext_->write_contents(s);
		}
	}
public:
	Entity(const IfcGeom::TriangulationElement<double, double>* geom, EntityExtension* eext = 0) : Command(ENTITY), geom(geom), append_line_data(false), eext_(eext) {};
};

class Next : public Command {
protected:
	void read_content(std::istream& /*s*/) {}
	void write_content(std::ostream& /*s*/) {}
public:
	Next() : Command(NEXT) {};
};

class Bye : public Command {
protected:
	void read_content(std::istream& /*s*/) {}
	void write_content(std::ostream& /*s*/) {}
public:
	Bye() : Command(BYE) {};
};

class Deflection : public Command {
private:
	double deflection_;
protected:
	void read_content(std::istream& s) {
		deflection_ = sread<double>(s);
	}
	void write_content(std::ostream& s) {
		swrite(s, deflection_);
	}
public:
	Deflection(double d = 0.) : Command(DEFLECTION), deflection_(d) {};
	double deflection() const { return deflection_; }
};

class Setting : public Command {
private:
	uint32_t id_;
	uint32_t value_;
protected:
	void read_content(std::istream& s) {
		id_ = sread<uint32_t>(s);
		value_ = sread<uint32_t>(s);
	}
	void write_content(std::ostream& s) {
		swrite(s, id_);
		swrite(s, value_);
	}
public:
	Setting(uint32_t k = 0, uint32_t v = 0) : Command(SETTING), id_(k), value_(v) {};
	uint32_t id() const { return id_; }
	uint32_t value() const { return value_; }
};

static const std::string TOTAL_SURFACE_AREA = "TOTAL_SURFACE_AREA";
static const std::string TOTAL_SHAPE_VOLUME = "TOTAL_SHAPE_VOLUME";
static const std::string SURFACE_AREA_ALONG_X = "SURFACE_AREA_ALONG_X";
static const std::string SURFACE_AREA_ALONG_Y = "SURFACE_AREA_ALONG_Y";
static const std::string SURFACE_AREA_ALONG_Z = "SURFACE_AREA_ALONG_Z";
static const std::string WALKABLE_SURFACE_AREA = "WALKABLE_SURFACE_AREA";
static const std::string LARGEST_FACE_AREA = "LARGEST_FACE_AREA";
static const std::string LARGEST_FACE_DIRECTION = "LARGEST_FACE_DIRECTION";
static const std::string BOUNDING_BOX_SIZE_ALONG_ = "BOUNDING_BOX_SIZE_ALONG_";
static const std::array<std::string, 3> XYZ = { "X", "Y", "Z" };

class QuantityWriter_v0 : public EntityExtension {
private:
<<<<<<< HEAD
	const IfcGeom::NativeElement<float, double>* elem_;
public:
	QuantityWriter_v0(const IfcGeom::NativeElement<float, double>* elem) :
=======
	const IfcGeom::BRepElement<double, double>* elem_;
public:
	QuantityWriter_v0(const IfcGeom::BRepElement<double, double>* elem) :
>>>>>>> 4792fd9e
		elem_(elem) 
	{
		put_json(TOTAL_SURFACE_AREA, 0.);
		put_json(TOTAL_SHAPE_VOLUME, 0.);
		if (elem_->type() == "IfcSpace") {
			put_json(WALKABLE_SURFACE_AREA, 0.);
		}	
	}
};

class QuantityWriter_v1 : public EntityExtension {
private:
<<<<<<< HEAD
	const IfcGeom::NativeElement<float, double>* elem_;
public:
	QuantityWriter_v1(const IfcGeom::NativeElement<float, double>* elem) :
		elem_(elem)
	{
		double a, b, c;
=======
	const IfcGeom::BRepElement<double, double>* elem_;
public:
	QuantityWriter_v1(const IfcGeom::BRepElement<double, double>* elem) :
		elem_(elem) {
		double a, b, c, largest_face_area = 0.;
>>>>>>> 4792fd9e

		if (elem_->geometry().calculate_surface_area(a)) {
			put_json(TOTAL_SURFACE_AREA, a);
		}

		if (elem_->geometry().calculate_volume(a)) {
			put_json(TOTAL_SHAPE_VOLUME, a);
		}

		if (elem_->calculate_projected_surface_area(a, b, c)) {
			put_json(SURFACE_AREA_ALONG_X, a);
			put_json(SURFACE_AREA_ALONG_Y, b);
			put_json(SURFACE_AREA_ALONG_Z, c);
		}

		boost::optional<gp_Dir> largest_face_dir;

		{
			TopoDS_Compound compound = elem_->geometry().as_compound(true);
			TopExp_Explorer exp(compound, TopAbs_FACE);
			for (; exp.More(); exp.Next()) {
				GProp_GProps prop;
				BRepGProp::SurfaceProperties(exp.Current(), prop);
				const double area = prop.Mass();
				if (area > largest_face_area) {
					largest_face_area = area;

					Handle(Geom_Surface) surf = BRep_Tool::Surface(TopoDS::Face(exp.Current()));
					if (surf->DynamicType() == STANDARD_TYPE(Geom_Plane)) {
						largest_face_dir = Handle(Geom_Plane)::DownCast(surf)->Axis().Direction();
						if (exp.Current().Orientation() == TopAbs_REVERSED) {
							largest_face_dir->Reverse();
						}
					}
				}
			}

			Bnd_Box box;
			double xyz[6];

			BRepBndLib::AddClose(compound, box);

			if (!box.IsVoid()) {
				box.Get(xyz[0], xyz[1], xyz[2], xyz[3], xyz[4], xyz[5]);
				for (int i = 0; i < 3; ++i) {
					const double bsz = xyz[i + 3] - xyz[i];
					put_json(BOUNDING_BOX_SIZE_ALONG_ + XYZ[i], bsz);
				}
			}
		}

		if (largest_face_dir) {
			put_json(LARGEST_FACE_DIRECTION, *largest_face_dir);
			put_json(LARGEST_FACE_AREA, largest_face_area);
		}
	}
};

int main () {
	// Redirect stdout to this stream, so that involuntary 
	// writes to stdout do not interfere with our protocol.
	std::ostringstream oss;
	stdout_redir = oss.rdbuf();
	stdout_orig = std::cout.rdbuf();
	std::cout.rdbuf(stdout_redir);

	bool emit_quantities = false;

#ifdef SET_BINARY_STREAMS
	_setmode(_fileno(stdout), _O_BINARY);
	std::cout.setf(std::ios_base::binary);
	_setmode(_fileno(stdin), _O_BINARY);
	std::cin.setf(std::ios_base::binary);
#endif

	double deflection = 1.e-3;
	bool has_more = false;

	IfcGeom::Iterator<double, double>* iterator = 0;
	IfcParse::IfcFile* file = 0;
	std::vector< std::pair<uint32_t, uint32_t> > setting_pairs;

	Hello().write(std::cout);

	int exit_code = 0;
	for (;;) {
		const int32_t msg_type = sread<int32_t>(std::cin);
		switch (msg_type) {
		case IFC_MODEL: {
			IfcModel m; m.read(std::cin);
			std::string::size_type len = m.string().size();
			char* data = new char[len];
			memcpy(data, m.string().c_str(), len);

			IfcGeom::IteratorSettings settings;
            settings.set(IfcGeom::IteratorSettings::USE_WORLD_COORDS, false);
            settings.set(IfcGeom::IteratorSettings::WELD_VERTICES, false);
            settings.set(IfcGeom::IteratorSettings::CONVERT_BACK_UNITS, true);
            // settings.set(IfcGeom::IteratorSettings::INCLUDE_CURVES, true);

			std::vector< std::pair<uint32_t, uint32_t> >::const_iterator it = setting_pairs.begin();
			for (; it != setting_pairs.end(); ++it) {
				settings.set(it->first, it->second != 0);
				if (it->first == IfcGeom::IteratorSettings::SEW_SHELLS && it->second) {
					// Quantities (especially volume) can be emitted if there are proper
					// topologically valid geometries being created.
					emit_quantities = true;
				}
			}

			settings.set_deflection_tolerance(deflection);

			file = new IfcParse::IfcFile(data, (int)len);
			iterator = new IfcGeom::Iterator<double, double>(settings, file);
			has_more = iterator->initialize();

			More(has_more).write(std::cout);
			continue;
		}
		case GET: {
			Get g; g.read(std::cin);
			if (!has_more) {
				exit_code = 1;
				break;
			}
			const IfcGeom::TriangulationElement<double, double>* geom = static_cast<const IfcGeom::TriangulationElement<double, double>*>(iterator->get());
			std::unique_ptr<EntityExtension> eext;
			if (emit_quantities) {
				eext.reset(new QuantityWriter_v1(iterator->get_native()));
			} else {
				eext.reset(new QuantityWriter_v0(iterator->get_native()));
			}
			Entity(geom, eext.get()).write(std::cout);
			continue;
		}
		case NEXT: {
			Next n; n.read(std::cin);
			has_more = iterator->next() != 0;
			if (!has_more) {
				delete file;
				delete iterator;
				file = 0;
				iterator = 0;
			}
			More(has_more).write(std::cout);
			continue;
		}
		case GET_LOG: {
			GetLog gl; gl.read(std::cin);
			WriteLog(Logger::GetLog()).write(std::cout);
			continue;
		}
		case BYE: {
			Bye().write(std::cout);
			exit_code = 0;
			break;
		}
		case DEFLECTION: {
			Deflection d; d.read(std::cin);
			if (!iterator) {
				deflection = d.deflection();
				continue;
			} else {
				exit_code = 1;
				break;
			}
		}
		case SETTING: {
			Setting s; s.read(std::cin);
			if (!iterator) {
				setting_pairs.push_back(std::make_pair(s.id(), s.value()));
				continue;
			} else {
				exit_code = 1;
				break;
			}
		}
		default:
			exit_code = 1; 
			break;
		}
		break;
	}
	std::cout.rdbuf(stdout_orig);
	return exit_code;
}<|MERGE_RESOLUTION|>--- conflicted
+++ resolved
@@ -440,15 +440,9 @@
 
 class QuantityWriter_v0 : public EntityExtension {
 private:
-<<<<<<< HEAD
-	const IfcGeom::NativeElement<float, double>* elem_;
-public:
-	QuantityWriter_v0(const IfcGeom::NativeElement<float, double>* elem) :
-=======
-	const IfcGeom::BRepElement<double, double>* elem_;
-public:
-	QuantityWriter_v0(const IfcGeom::BRepElement<double, double>* elem) :
->>>>>>> 4792fd9e
+	const IfcGeom::NativeElement<double, double>* elem_;
+public:
+	QuantityWriter_v0(const IfcGeom::NativeElement<double, double>* elem) :
 		elem_(elem) 
 	{
 		put_json(TOTAL_SURFACE_AREA, 0.);
@@ -461,20 +455,12 @@
 
 class QuantityWriter_v1 : public EntityExtension {
 private:
-<<<<<<< HEAD
-	const IfcGeom::NativeElement<float, double>* elem_;
-public:
-	QuantityWriter_v1(const IfcGeom::NativeElement<float, double>* elem) :
+	const IfcGeom::NativeElement<double, double>* elem_;
+public:
+	QuantityWriter_v1(const IfcGeom::NativeElement<double, double>* elem) :
 		elem_(elem)
 	{
-		double a, b, c;
-=======
-	const IfcGeom::BRepElement<double, double>* elem_;
-public:
-	QuantityWriter_v1(const IfcGeom::BRepElement<double, double>* elem) :
-		elem_(elem) {
 		double a, b, c, largest_face_area = 0.;
->>>>>>> 4792fd9e
 
 		if (elem_->geometry().calculate_surface_area(a)) {
 			put_json(TOTAL_SURFACE_AREA, a);
