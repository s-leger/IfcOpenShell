--- conflicted
+++ resolved
@@ -29,12 +29,8 @@
 #include <boost/shared_ptr.hpp>
 #include <boost/dynamic_bitset.hpp>
 
-<<<<<<< HEAD
 #include "../ifcparse/IfcSchema.h"
-#include "../ifcparse/SharedPointer.h"
-
-=======
->>>>>>> 481515f5
+
 #ifdef USE_IFC4
 #include "../ifcparse/Ifc4enum.h"
 #else
@@ -107,7 +103,6 @@
 
 		template <class T>
 		const T* as() const {
-<<<<<<< HEAD
 			return declaration().is(T::Class()) 
 				? static_cast<const T*>(this) 
 				: static_cast<const T*>(0);
@@ -115,12 +110,6 @@
 	private:
 		IfcBaseClass(const IfcBaseClass&);
 		IfcBaseClass& operator=(const IfcBaseClass&);
-=======
-			return is(T::Class()) 
-				? static_cast<const T*>(this) 
-				: static_cast<const T*>(0);
-		}
->>>>>>> 481515f5
 	};
 
 	class IfcBaseEntity : public IfcBaseClass {
@@ -134,17 +123,10 @@
 	// TODO: Investigate whether these should be template classes instead
 	class IfcBaseType : public IfcBaseClass {
 	public:
-<<<<<<< HEAD
 		IfcBaseType() : IfcBaseClass() {}
 		IfcBaseType(IfcAbstractEntity* d) : IfcBaseClass(d) {}
 
 		virtual const IfcParse::type_declaration& declaration() const = 0;
-=======
-		unsigned int getArgumentCount() const;
-		Argument* getArgument(unsigned int i) const;
-		const char* getArgumentName(unsigned int i) const;
-		IfcSchema::Type::Enum getArgumentEntity(unsigned int /*i*/) const { return IfcSchema::Type::UNDEFINED; }
->>>>>>> 481515f5
 	};
 
 	bool valid_binary_string(const std::string& s);
