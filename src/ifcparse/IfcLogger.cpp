/********************************************************************************
 *                                                                              *
 * This file is part of IfcOpenShell.                                           *
 *                                                                              *
 * IfcOpenShell is free software: you can redistribute it and/or modify         *
 * it under the terms of the Lesser GNU General Public License as published by  *
 * the Free Software Foundation, either version 3.0 of the License, or          *
 * (at your option) any later version.                                          *
 *                                                                              *
 * IfcOpenShell is distributed in the hope that it will be useful,              *
 * but WITHOUT ANY WARRANTY; without even the implied warranty of               *
 * MERCHANTABILITY or FITNESS FOR A PARTICULAR PURPOSE. See the                 *
 * Lesser GNU General Public License for more details.                          *
 *                                                                              *
 * You should have received a copy of the Lesser GNU General Public License     *
 * along with this program. If not, see <http://www.gnu.org/licenses/>.         *
 *                                                                              *
 ********************************************************************************/

#include "IfcLogger.h"

#include "../ifcparse/IfcException.h"
#include "../ifcparse/Argument.h"

#include <boost/algorithm/string/replace.hpp>
#include <boost/optional.hpp>

#include <boost/property_tree/ptree.hpp>
#include <boost/property_tree/json_parser.hpp>
#include <boost/version.hpp>

#include <iostream>
#include <algorithm>

namespace {
<<<<<<< HEAD
	static const char* severity_strings[] = {"Notice", "Warning", "Error"};

	void plain_text_message(std::ostream& os, const boost::optional<IfcUtil::IfcBaseClass*>& current_product, Logger::Severity type, const std::string& message, const IfcUtil::IfcBaseClass* instance) {
		os << "[" << severity_strings[type] << "] ";
		if (current_product) {
			std::string global_id = *(**current_product).data().getArgument((**current_product).declaration().as_entity()->attribute_index("GlobalId"));
			os << "{" << global_id << "} ";
		}
		os << message << std::endl;
		if (instance) {
			std::string instance_string = instance->data().toString();
=======
	
	template <typename T>
	struct severity_strings {
		static const std::array<std::basic_string<T>, 3> value;
	};

	template <>
	const std::array<std::basic_string<char>, 3> severity_strings<char>::value = { "Notice", "Warning", "Error" };

	template <>
	const std::array<std::basic_string<wchar_t>, 3> severity_strings<wchar_t>::value = { L"Notice", L"Warning", L"Error" };
	
	template <typename T>
	void plain_text_message(T& os, const boost::optional<IfcSchema::IfcProduct*>& current_product, Logger::Severity type, const std::string& message, IfcEntityInstanceData* entity) {
		os << "[" << severity_strings<typename T::char_type>::value[type] << "] ";
		if (current_product) {
			os << "{" << (*current_product)->GlobalId().c_str() << "} ";
		}
		os << message.c_str() << std::endl;
		if (entity) {
			std::string instance_string = entity->toString();
>>>>>>> e4fdfd2e
			if (instance_string.size() > 259) {
				instance_string = instance_string.substr(0, 256) + "...";
			}
			os << instance_string.c_str() << std::endl;
		}
	}

<<<<<<< HEAD
	void json_message(std::ostream& os, const boost::optional<IfcUtil::IfcBaseClass*>& current_product, Logger::Severity type, const std::string& message, const IfcUtil::IfcBaseClass* instance) {
		ptree pt;
		pt.put("level", severity_strings[type]);
		if (current_product) {
			pt.put("product", (**current_product).data().toString());
		}
		pt.put("message", message);
		if (instance) {
			pt.put("instance", instance->data().toString());
=======
	template <typename T>
	std::basic_string<T> string_as(const std::string& s) {
		std::basic_string<T> v;
		v.assign(s.begin(), s.end());
		return v;
	}

	template <typename T>
	void json_message(T& os, const boost::optional<IfcSchema::IfcProduct*>& current_product, Logger::Severity type, const std::string& message, IfcEntityInstanceData* entity) {
		boost::property_tree::basic_ptree<std::basic_string<typename T::char_type>, std::basic_string<typename T::char_type> > pt;
		
		// @todo this is crazy
		static const typename T::char_type level_string[] = { 'l', 'e', 'v', 'e', 'l', 0 };
		static const typename T::char_type product_string[] = { 'p', 'r', 'o', 'd', 'u', 'c', 't', 0 };
		static const typename T::char_type message_string[] = { 'm', 'e', 's', 's', 'a', 'g', 'e', 0 };
		static const typename T::char_type instance_string[] = { 'i', 'n', 's', 't', 'a', 'n', 'c', 'e', 0 };
		
		pt.put(level_string, severity_strings<typename T::char_type>::value[type]);
		if (current_product) {
			pt.put(product_string, string_as<typename T::char_type>((**current_product).entity->toString()));
		}
		pt.put(message_string, string_as<typename T::char_type>(message));
		if (entity) {
			pt.put(instance_string, string_as<typename T::char_type>(entity->toString()));
>>>>>>> e4fdfd2e
		}
		boost::property_tree::write_json(os, pt, false);
	}
}

<<<<<<< HEAD
void Logger::SetOutput(std::ostream* l1, std::ostream* l2) { 
=======
void Logger::SetProduct(boost::optional<IfcSchema::IfcProduct*> product) {
	current_product = product;
}

void Logger::SetOutput(std::ostream* l1, std::ostream* l2) {
	wlog1 = wlog2 = 0;
>>>>>>> e4fdfd2e
	log1 = l1; 
	log2 = l2; 
	if (!log2) {
		log2 = &log_stream;
	}
}

<<<<<<< HEAD
void Logger::Message(Logger::Severity type, const std::string& message, const IfcUtil::IfcBaseClass* instance) {
	if (type > max_severity) {
		max_severity = type;
	}
    if (log2 && type >= verbosity) {
		if (format == FMT_PLAIN) {
			plain_text_message(*log2, current_product, type, message, instance);
		} else if (format == FMT_JSON) {
			json_message(*log2, current_product, type, message, instance);
=======
void Logger::SetOutput(std::wostream* l1, std::wostream* l2) {
	log1 = log2 = 0;
	wlog1 = l1;
	wlog2 = l2;
	if (!wlog2) {
		log2 = &log_stream;
	}
}

template <typename T>
void Logger::log(T& log2, Logger::Severity type, const std::string& message, IfcEntityInstanceData* entity) {
	log2 << "[" << severity_strings<typename T::char_type>::value[type] << "] ";
	if (current_product) {
		log2 << "{" << (*current_product)->GlobalId().c_str() << "} ";
	}
	log2 << message.c_str() << std::endl;
	if (entity) {
		log2 << entity->toString().c_str() << std::endl;
	}
}

void Logger::Message(Logger::Severity type, const std::string& message, IfcEntityInstanceData* entity) {
	if ((log2 || wlog2) && type >= verbosity) {
		if (format == FMT_PLAIN) {
            if (log2) {
                plain_text_message(*log2, current_product, type, message, entity);
            } else if (wlog2) {
                plain_text_message(*wlog2, current_product, type, message, entity);
            }
		} else if (format == FMT_JSON) {
            if (log2) {
                json_message(*log2, current_product, type, message, entity);
            } else if (wlog2) {
                json_message(*wlog2, current_product, type, message, entity);
            }
>>>>>>> e4fdfd2e
		}
	}
}

void Logger::Message(Logger::Severity type, const std::exception& exception, const IfcUtil::IfcBaseClass* instance) {
	Message(type, std::string(exception.what()), instance);
}

template <typename T>
void status(T& log1, const std::string& message, bool new_line) {
	log1 << message.c_str();
	if (new_line) {
		log1 << std::endl;
	} else {
		log1 << std::flush;
	}
}

void Logger::Status(const std::string& message, bool new_line) {
	if (log1) {
		status(*log1, message, new_line);
	} else if (wlog1) {
		status(*wlog1, message, new_line);
	}
}

void Logger::ProgressBar(int progress) {
	Status("\r[" + std::string(progress,'#') + std::string(50 - progress,' ') + "]", false);
}

std::string Logger::GetLog() {
	return log_stream.str();
}

void Logger::Verbosity(Logger::Severity v) { verbosity = v; }
Logger::Severity Logger::Verbosity() { return verbosity; }

Logger::Severity Logger::MaxSeverity() { return max_severity; }

void Logger::OutputFormat(Format f) { format = f; }
Logger::Format Logger::OutputFormat() { return format; }

std::ostream* Logger::log1 = 0;
std::ostream* Logger::log2 = 0;
std::wostream* Logger::wlog1 = 0;
std::wostream* Logger::wlog2 = 0;
std::stringstream Logger::log_stream;
Logger::Severity Logger::verbosity = Logger::LOG_NOTICE;
Logger::Severity Logger::max_severity = Logger::LOG_NOTICE;
Logger::Format Logger::format = Logger::FMT_PLAIN;
boost::optional<IfcUtil::IfcBaseClass*> Logger::current_product;<|MERGE_RESOLUTION|>--- conflicted
+++ resolved
@@ -33,19 +33,6 @@
 #include <algorithm>
 
 namespace {
-<<<<<<< HEAD
-	static const char* severity_strings[] = {"Notice", "Warning", "Error"};
-
-	void plain_text_message(std::ostream& os, const boost::optional<IfcUtil::IfcBaseClass*>& current_product, Logger::Severity type, const std::string& message, const IfcUtil::IfcBaseClass* instance) {
-		os << "[" << severity_strings[type] << "] ";
-		if (current_product) {
-			std::string global_id = *(**current_product).data().getArgument((**current_product).declaration().as_entity()->attribute_index("GlobalId"));
-			os << "{" << global_id << "} ";
-		}
-		os << message << std::endl;
-		if (instance) {
-			std::string instance_string = instance->data().toString();
-=======
 	
 	template <typename T>
 	struct severity_strings {
@@ -59,15 +46,15 @@
 	const std::array<std::basic_string<wchar_t>, 3> severity_strings<wchar_t>::value = { L"Notice", L"Warning", L"Error" };
 	
 	template <typename T>
-	void plain_text_message(T& os, const boost::optional<IfcSchema::IfcProduct*>& current_product, Logger::Severity type, const std::string& message, IfcEntityInstanceData* entity) {
+	void plain_text_message(T& os, const boost::optional<IfcUtil::IfcBaseClass*>& current_product, Logger::Severity type, const std::string& message, const IfcUtil::IfcBaseClass* instance) {
 		os << "[" << severity_strings<typename T::char_type>::value[type] << "] ";
 		if (current_product) {
-			os << "{" << (*current_product)->GlobalId().c_str() << "} ";
+            std::string global_id = *(**current_product).get("GlobalId"));
+			os << "{" << global_id.c_str() << "} ";
 		}
 		os << message.c_str() << std::endl;
-		if (entity) {
-			std::string instance_string = entity->toString();
->>>>>>> e4fdfd2e
+		if (instance) {
+			std::string instance_string = entity->data().toString();
 			if (instance_string.size() > 259) {
 				instance_string = instance_string.substr(0, 256) + "...";
 			}
@@ -75,17 +62,6 @@
 		}
 	}
 
-<<<<<<< HEAD
-	void json_message(std::ostream& os, const boost::optional<IfcUtil::IfcBaseClass*>& current_product, Logger::Severity type, const std::string& message, const IfcUtil::IfcBaseClass* instance) {
-		ptree pt;
-		pt.put("level", severity_strings[type]);
-		if (current_product) {
-			pt.put("product", (**current_product).data().toString());
-		}
-		pt.put("message", message);
-		if (instance) {
-			pt.put("instance", instance->data().toString());
-=======
 	template <typename T>
 	std::basic_string<T> string_as(const std::string& s) {
 		std::basic_string<T> v;
@@ -94,7 +70,7 @@
 	}
 
 	template <typename T>
-	void json_message(T& os, const boost::optional<IfcSchema::IfcProduct*>& current_product, Logger::Severity type, const std::string& message, IfcEntityInstanceData* entity) {
+	void json_message(T& os, const boost::optional<IfcUtil::IfcBaseClass*>& current_product, Logger::Severity type, const std::string& message, const IfcUtil::IfcBaseClass* instance) {
 		boost::property_tree::basic_ptree<std::basic_string<typename T::char_type>, std::basic_string<typename T::char_type> > pt;
 		
 		// @todo this is crazy
@@ -105,27 +81,22 @@
 		
 		pt.put(level_string, severity_strings<typename T::char_type>::value[type]);
 		if (current_product) {
-			pt.put(product_string, string_as<typename T::char_type>((**current_product).entity->toString()));
+			pt.put(product_string, string_as<typename T::char_type>((**current_product).data().toString()));
 		}
 		pt.put(message_string, string_as<typename T::char_type>(message));
-		if (entity) {
-			pt.put(instance_string, string_as<typename T::char_type>(entity->toString()));
->>>>>>> e4fdfd2e
+		if (instance) {
+			pt.put(instance_string, string_as<typename T::char_type>(instance->data().toString()));
 		}
 		boost::property_tree::write_json(os, pt, false);
 	}
 }
 
-<<<<<<< HEAD
-void Logger::SetOutput(std::ostream* l1, std::ostream* l2) { 
-=======
-void Logger::SetProduct(boost::optional<IfcSchema::IfcProduct*> product) {
+void Logger::SetProduct(boost::optional<IfcUtil::IfcBaseClass*> product) {
 	current_product = product;
 }
 
 void Logger::SetOutput(std::ostream* l1, std::ostream* l2) {
 	wlog1 = wlog2 = 0;
->>>>>>> e4fdfd2e
 	log1 = l1; 
 	log2 = l2; 
 	if (!log2) {
@@ -133,17 +104,6 @@
 	}
 }
 
-<<<<<<< HEAD
-void Logger::Message(Logger::Severity type, const std::string& message, const IfcUtil::IfcBaseClass* instance) {
-	if (type > max_severity) {
-		max_severity = type;
-	}
-    if (log2 && type >= verbosity) {
-		if (format == FMT_PLAIN) {
-			plain_text_message(*log2, current_product, type, message, instance);
-		} else if (format == FMT_JSON) {
-			json_message(*log2, current_product, type, message, instance);
-=======
 void Logger::SetOutput(std::wostream* l1, std::wostream* l2) {
 	log1 = log2 = 0;
 	wlog1 = l1;
@@ -154,32 +114,31 @@
 }
 
 template <typename T>
-void Logger::log(T& log2, Logger::Severity type, const std::string& message, IfcEntityInstanceData* entity) {
+void Logger::log(T& log2, Logger::Severity type, const std::string& message, const IfcUtil::IfcBaseClass* instance) {
 	log2 << "[" << severity_strings<typename T::char_type>::value[type] << "] ";
 	if (current_product) {
 		log2 << "{" << (*current_product)->GlobalId().c_str() << "} ";
 	}
 	log2 << message.c_str() << std::endl;
-	if (entity) {
-		log2 << entity->toString().c_str() << std::endl;
+	if (instance) {
+		log2 << instance->data().toString().c_str() << std::endl;
 	}
 }
 
-void Logger::Message(Logger::Severity type, const std::string& message, IfcEntityInstanceData* entity) {
+void Logger::Message(Logger::Severity type, const std::string& message, const IfcUtil::IfcBaseClass* instance) {
 	if ((log2 || wlog2) && type >= verbosity) {
 		if (format == FMT_PLAIN) {
             if (log2) {
-                plain_text_message(*log2, current_product, type, message, entity);
+                plain_text_message(*log2, current_product, type, message, instance);
             } else if (wlog2) {
-                plain_text_message(*wlog2, current_product, type, message, entity);
+                plain_text_message(*wlog2, current_product, type, message, instance);
             }
 		} else if (format == FMT_JSON) {
             if (log2) {
-                json_message(*log2, current_product, type, message, entity);
+                json_message(*log2, current_product, type, message, instance);
             } else if (wlog2) {
-                json_message(*wlog2, current_product, type, message, entity);
+                json_message(*wlog2, current_product, type, message, instance);
             }
->>>>>>> e4fdfd2e
 		}
 	}
 }
