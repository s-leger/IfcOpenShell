--- conflicted
+++ resolved
@@ -1314,13 +1314,11 @@
 	case GV_DIMENSIONALITY:
 		dimensionality = value;
 		break;
-<<<<<<< HEAD
 	case GV_MAX_FACES_TO_ORIENT:
 		max_faces_to_orient = value;
-=======
+		break;
 	case GV_LAYERSET_FIRST:
 		layerset_first = value;
->>>>>>> 2a42a582
 		break;
 	default:
 		throw std::runtime_error("Invalid setting");
@@ -1345,15 +1343,10 @@
 		return modelling_precision;
 	case GV_DIMENSIONALITY:
 		return dimensionality;
-<<<<<<< HEAD
 	case GV_MAX_FACES_TO_ORIENT:
 		return max_faces_to_orient;
-=======
-		break;
 	case GV_LAYERSET_FIRST:
 		return layerset_first;
-		break;
->>>>>>> 2a42a582
 	}
 	throw std::runtime_error("Invalid setting");
 }
