﻿/********************************************************************************
 *                                                                              *
 * This file is part of IfcOpenShell.                                           *
 *                                                                              *
 * IfcOpenShell is free software: you can redistribute it and/or modify         *
 * it under the terms of the Lesser GNU General Public License as published by  *
 * the Free Software Foundation, either version 3.0 of the License, or          *
 * (at your option) any later version.                                          *
 *                                                                              *
 * IfcOpenShell is distributed in the hope that it will be useful,              *
 * but WITHOUT ANY WARRANTY; without even the implied warranty of               *
 * MERCHANTABILITY or FITNESS FOR A PARTICULAR PURPOSE. See the                 *
 * Lesser GNU General Public License for more details.                          *
 *                                                                              *
 * You should have received a copy of the Lesser GNU General Public License     *
 * along with this program. If not, see <http://www.gnu.org/licenses/>.         *
 *                                                                              *
 ********************************************************************************/

/********************************************************************************
 *                                                                              *
 * Implementations of the various conversion functions defined in IfcGeom.h     *
 *                                                                              *
 ********************************************************************************/

#include <set>
#include <cassert>
#include <algorithm>

#include <Standard_Version.hxx>

#include <gp_Pnt.hxx>
#include <gp_Vec.hxx>
#include <gp_Dir.hxx>
#include <gp_Pnt2d.hxx>
#include <gp_Vec2d.hxx>
#include <gp_Dir2d.hxx>
#include <gp_Mat.hxx>
#include <gp_Mat2d.hxx>
#include <gp_GTrsf.hxx>
#include <gp_GTrsf2d.hxx>
#include <gp_Trsf.hxx>
#include <gp_Trsf2d.hxx>
#include <gp_Ax3.hxx>
#include <gp_Ax2d.hxx>
#include <gp_Pln.hxx>
#include <gp_Circ.hxx>

#include <boost/range/irange.hpp>
#include <boost/range/algorithm_ext/push_back.hpp>

#include <TColgp_Array1OfPnt.hxx>
#include <TColgp_Array1OfPnt2d.hxx>
#include <TColStd_Array1OfReal.hxx>
#include <TColStd_Array1OfInteger.hxx>

#include <Geom_Line.hxx>
#include <Geom_Circle.hxx>
#include <Geom_Ellipse.hxx>
#include <Geom_TrimmedCurve.hxx>

#include <Geom_Plane.hxx>
#include <Geom_OffsetCurve.hxx>
#include <Geom_OffsetSurface.hxx>
#include <Geom_CylindricalSurface.hxx>
#include <Geom_SurfaceOfLinearExtrusion.hxx>

#include <GeomAPI_IntCS.hxx>
#include <GeomAPI_IntSS.hxx>

#include <BRepBndLib.hxx>
#include <BRepOffsetAPI_Sewing.hxx>
#include <BRepBuilderAPI_MakeFace.hxx>
#include <BRepBuilderAPI_MakeEdge.hxx>
#include <BRepBuilderAPI_MakeWire.hxx>
#include <BRepBuilderAPI_MakePolygon.hxx>
#include <BRepBuilderAPI_MakeVertex.hxx>

#include <TopoDS.hxx>
#include <TopoDS_Wire.hxx>
#include <TopoDS_Face.hxx>
#include <TopoDS_CompSolid.hxx>

#include <TopExp.hxx>
#include <TopExp_Explorer.hxx>

#include <BRepPrimAPI_MakePrism.hxx>
#include <BRepBuilderAPI_MakeShell.hxx>
#include <BRepBuilderAPI_MakeSolid.hxx>
#include <BRepPrimAPI_MakeHalfSpace.hxx>
#include <BRepAlgoAPI_Cut.hxx>
#include <BRepAlgoAPI_Fuse.hxx>
#include <BRepAlgoAPI_Common.hxx>
#include <BRepAlgoAPI_BooleanOperation.hxx>
#if OCC_VERSION_HEX >= 0x70200
#include <BRepAlgoAPI_Splitter.hxx>
#endif

#include <BRepAlgo_NormalProjection.hxx>

#include <ShapeFix_Shape.hxx>
#include <ShapeFix_ShapeTolerance.hxx>
#include <ShapeFix_Solid.hxx>

#include <ShapeAnalysis_Curve.hxx>
#include <ShapeAnalysis_Wire.hxx>
#include <ShapeAnalysis_Surface.hxx>
#include <ShapeAnalysis_ShapeTolerance.hxx>

#include <BRepFilletAPI_MakeFillet2d.hxx>

#include <TopLoc_Location.hxx>

#include <GProp_GProps.hxx>
#include <BRepGProp.hxx>

#include <BRepBuilderAPI_Copy.hxx>
#include <BRepBuilderAPI_Transform.hxx>
#include <BRepBuilderAPI_GTransform.hxx>

#include <BRepCheck_Analyzer.hxx>

#include <BRepGProp_Face.hxx>

#include <BRepMesh_IncrementalMesh.hxx>
#include <BRepTools.hxx>
#include <BRepTools_WireExplorer.hxx>

#include <Poly_Triangulation.hxx>
#include <Poly_Array1OfTriangle.hxx>

#include <TopTools_IndexedMapOfShape.hxx>
#include <TopTools_IndexedDataMapOfShapeListOfShape.hxx>
#include <TopTools_ListIteratorOfListOfShape.hxx>
#include <TopTools_HSequenceOfShape.hxx>

#include <BOPAlgo_PaveFiller.hxx>
#include <BOPAlgo_BOP.hxx>

#include <GCPnts_AbscissaPoint.hxx>

#include <BRepClass3d_SolidClassifier.hxx>

#include <GeomAPI_ExtremaCurveCurve.hxx>

#include <Extrema_ExtPC.hxx>
#include <BRepAdaptor_Curve.hxx>

#include "../ifcparse/macros.h"
#include "../ifcparse/IfcSIPrefix.h"
#include "../ifcparse/IfcFile.h"
#include "../ifcgeom/IfcGeom.h"
#include "../ifcgeom/IfcGeomTree.h"

#include <memory>

#if OCC_VERSION_HEX < 0x60900
#ifdef _MSC_VER
#pragma message("warning: You are linking against Open CASCADE version " OCC_VERSION_COMPLETE ". Version 6.9.0 introduces various improvements with relation to boolean operations. You are advised to upgrade.")
#else
#warning "You are linking against linking against an older version of Open CASCADE. Version 6.9.0 introduces various improvements with relation to boolean operations. You are advised to upgrade."
#endif
#endif

namespace {
	struct MAKE_TYPE_NAME(factory_t) {
		IfcGeom::Kernel* operator()(IfcParse::IfcFile* file) const {
			IfcGeom::MAKE_TYPE_NAME(Kernel)* k = new IfcGeom::MAKE_TYPE_NAME(Kernel);
			if (file) {
				double unit_magnitude = 1.;

				// Set unit information from file

				IfcSchema::IfcProject::list::ptr projects = file->instances_by_type<IfcSchema::IfcProject>();
				if (projects->size() == 1) {
					IfcSchema::IfcProject* project = *projects->begin();
					std::pair<std::string, double> unit_info = k->initializeUnits(project->UnitsInContext());
					unit_magnitude = unit_info.second;
				} else {
					Logger::Error("A single IfcProject is expected (encountered " + boost::lexical_cast<std::string>(projects->size()) + "); unable to read unit information.");
				}

				// Set precision from file

				double lowest_precision_encountered = std::numeric_limits<double>::infinity();
				bool any_precision_encountered = false;

				IfcSchema::IfcGeometricRepresentationContext::list::it it;
				IfcSchema::IfcGeometricRepresentationContext::list::ptr contexts =
					file->instances_by_type_excl_subtypes<IfcSchema::IfcGeometricRepresentationContext>();

				for (it = contexts->begin(); it != contexts->end(); ++it) {
					IfcSchema::IfcGeometricRepresentationContext* context = *it;
					if (context->hasPrecision() && context->Precision() < lowest_precision_encountered) {
						// Some arbitrary factor that has proven to work better for the models in the set of test files.
						lowest_precision_encountered = context->Precision() * unit_magnitude * 10.;
						any_precision_encountered = true;
					}
				}

				double precision_to_set = 1.e-5;

				if (any_precision_encountered) {
					if (lowest_precision_encountered < 1.e-7) {
						Logger::Message(Logger::LOG_WARNING, "Precision lower than 0.0000001 meter not enforced");
						precision_to_set = 1.e-7;
					} else {
						precision_to_set = lowest_precision_encountered;
					}
				}

				k->setValue(IfcGeom::Kernel::GV_PRECISION, precision_to_set);
			}
			return k;
		}
	};
}

void MAKE_INIT_FN(KernelImplementation_)(IfcGeom::impl::KernelFactoryImplementation* mapping) {
	static const std::string schema_name = STRINGIFY(IfcSchema);
	MAKE_TYPE_NAME(factory_t) factory;
	mapping->bind(schema_name, factory);
}

#define Kernel MAKE_TYPE_NAME(Kernel)

namespace {
	void copy_operand(const TopTools_ListOfShape& l, TopTools_ListOfShape& r) {
#if OCC_VERSION_HEX < 0x70000
		TopTools_ListIteratorOfListOfShape it(l);
		for (; it.More(); it.Next()) {
			r.Append(BRepBuilderAPI_Copy(it.Value()));
		}
#else
		// On OCCT 7.0 and higher BRepAlgoAPI_BuilderAlgo::SetNonDestructive(true) is
		// called. Not entirely sure on the behaviour before 7.0, so overcautiously
		// create copies.
		r.Assign(l);
#endif
	}

	TopoDS_Shape copy_operand(const TopoDS_Shape& s) {
#if OCC_VERSION_HEX < 0x70000
		return BRepBuilderAPI_Copy(s);
#else
		return s;
#endif
	}

	double min_edge_length(const TopoDS_Shape& a) {
		double min_edge_len = std::numeric_limits<double>::infinity();
		TopExp_Explorer exp(a, TopAbs_EDGE);
		for (; exp.More(); exp.Next()) {
			GProp_GProps prop;
			BRepGProp::LinearProperties(exp.Current(), prop);
			double l = prop.Mass();
			if (l < min_edge_len) {
				min_edge_len = l;
			}
		}
		return min_edge_len;
	}

	double min_vertex_edge_distance(const TopoDS_Shape& a, double min_search, double max_search) {
		double M = std::numeric_limits<double>::infinity();

		TopTools_IndexedMapOfShape vertices, edges;

		TopExp::MapShapes(a, TopAbs_VERTEX, vertices);
		TopExp::MapShapes(a, TopAbs_EDGE, edges);

		IfcGeom::impl::tree<int> tree;

		// Add edges to tree
		for (int i = 1; i <= edges.Extent(); ++i) {
			tree.add(i, edges(i));
		}

		for (int j = 1; j <= vertices.Extent(); ++j) {
			const TopoDS_Vertex& v = TopoDS::Vertex(vertices(j));
			gp_Pnt p = BRep_Tool::Pnt(v);

			Bnd_Box b;
			b.Add(p);
			b.Enlarge(max_search);

			std::vector<int> edge_idxs = tree.select_box(b, false);
			std::vector<int>::const_iterator it = edge_idxs.begin();
			for (; it != edge_idxs.end(); ++it) {
				const TopoDS_Edge& e = TopoDS::Edge(edges(*it));
				TopoDS_Vertex v1, v2;
				TopExp::Vertices(e, v1, v2);

				if (v.IsSame(v1) || v.IsSame(v2)) {
					continue;
				}

				BRepAdaptor_Curve crv(e);
				Extrema_ExtPC ext(p, crv);
				if (!ext.IsDone()) {
					continue;
				}

				for (int i = 1; i <= ext.NbExt(); ++i) {
					const double m = sqrt(ext.SquareDistance(i));
					if (m < M && m > min_search) {
						M = m;
					}
				}
			}
		}

		return M;
	}

<<<<<<< HEAD
=======
	bool is_manifold(const TopoDS_Shape& a) {
		if (a.ShapeType() == TopAbs_COMPOUND || a.ShapeType() == TopAbs_SOLID) {
			TopoDS_Iterator it(a);
			for (; it.More(); it.Next()) {
				if (!is_manifold(it.Value())) {
					return false;
				}
			}
			return true;
		} else {
			TopTools_IndexedDataMapOfShapeListOfShape map;
			TopExp::MapShapesAndAncestors(a, TopAbs_EDGE, TopAbs_FACE, map);

			for (int i = 1; i <= map.Extent(); ++i) {
				if (map.FindFromIndex(i).Extent() != 2) {
					return false;
				}
			}

			return true;
		}
	}

	bool is_manifold(const TopTools_ListOfShape& l) {
		TopTools_ListOfShape r;
		TopTools_ListIteratorOfListOfShape it(l);
		for (; it.More(); it.Next()) {
			if (!is_manifold(it.Value())) {
				return false;
			}
		}
		return true;
	}

>>>>>>> 4936ea3a
	void bounding_box_overlap(double p, const TopoDS_Shape& a, const TopTools_ListOfShape& b, TopTools_ListOfShape& c) {
		Bnd_Box A;
		BRepBndLib::Add(a, A);

		if (A.IsVoid()) {
			return;
		}

		TopTools_ListIteratorOfListOfShape it(b);
		for (; it.More(); it.Next()) {
			Bnd_Box B;
			BRepBndLib::Add(it.Value(), B);

			if (B.IsVoid()) {
				continue;
			}

			if (A.Distance(B) < p) {
				c.Append(it.Value());
			}
		}
	}
}

bool IfcGeom::Kernel::create_solid_from_compound(const TopoDS_Shape& compound, TopoDS_Shape& shape) {
	TopTools_ListOfShape face_list;
	TopExp_Explorer exp(compound, TopAbs_FACE);
	for (; exp.More(); exp.Next()) {
		TopoDS_Face face = TopoDS::Face(exp.Current());
		face_list.Append(face);
	}

	if (face_list.Extent() == 0) {
		return false;
	}

	return create_solid_from_faces(face_list, shape);
}

bool IfcGeom::Kernel::create_solid_from_faces(const TopTools_ListOfShape& face_list, TopoDS_Shape& shape) {
	bool valid_shell = false;

	if (face_list.Extent() == 1) {
		shape = face_list.First();
		// A bit dubious what to return here.
		return true;
	} else if (face_list.Extent() == 0) {
		return false;
	}

	int max_faces = getValue(GV_MAX_FACES_TO_SEW);
	if (max_faces == -1) {
		max_faces = 1000;
	}

	if (face_list.Extent() > max_faces) {
		throw too_many_faces_exception();
	}

	TopTools_ListIteratorOfListOfShape face_iterator;

	BRepOffsetAPI_Sewing builder;
	builder.SetTolerance(getValue(GV_PRECISION));
	builder.SetMaxTolerance(getValue(GV_PRECISION));
	builder.SetMinTolerance(getValue(GV_PRECISION));

	for (face_iterator.Initialize(face_list); face_iterator.More(); face_iterator.Next()) {
		builder.Add(face_iterator.Value());
	}

	try {
		builder.Perform();
		shape = builder.SewedShape();

		{
			BRepCheck_Analyzer ana(shape);
			if (!ana.IsValid()) {
				ShapeFix_Shape sfs(shape);
				sfs.Perform();
				shape = sfs.Shape();
			}
		}

		BRepCheck_Analyzer ana(shape);
		valid_shell = ana.IsValid() != 0 && count(shape, TopAbs_SHELL) > 0;
	} catch (const Standard_Failure& e) {
		if (e.GetMessageString() && strlen(e.GetMessageString())) {
			Logger::Error(e.GetMessageString());
		} else {
			Logger::Error("Unknown error sewing shell");
		}
	} catch (...) {
		Logger::Error("Unknown error sewing shell");
	}

	if (valid_shell) {

		TopoDS_Shape complete_shape;
		TopExp_Explorer exp(shape, TopAbs_SHELL);

		for (; exp.More(); exp.Next()) {
			TopoDS_Shape result_shape = exp.Current();

			try {
				ShapeFix_Solid solid;
				solid.SetMaxTolerance(getValue(GV_PRECISION));
				TopoDS_Solid solid_shape = solid.SolidFromShell(TopoDS::Shell(exp.Current()));
				// @todo: BRepClass3d_SolidClassifier::PerformInfinitePoint() is done by SolidFromShell
				//        and this is done again, to be able to catch errors during this process.
				//        This is double work that should be avoided.
				if (!solid_shape.IsNull()) {
					try {
						BRepClass3d_SolidClassifier classifier(solid_shape);
						result_shape = solid_shape;
						classifier.PerformInfinitePoint(getValue(GV_PRECISION));
						if (classifier.State() == TopAbs_IN) {
							shape.Reverse();
						}
					} catch (const Standard_Failure& e) {
						if (e.GetMessageString() && strlen(e.GetMessageString())) {
							Logger::Error(e.GetMessageString());
						} else {
							Logger::Error("Unknown error classifying solid");
						}
					} catch (...) {
						Logger::Error("Unknown error classifying solid");
					}
				}
			} catch (const Standard_Failure& e) {
				if (e.GetMessageString() && strlen(e.GetMessageString())) {
					Logger::Error(e.GetMessageString());
				} else {
					Logger::Error("Unknown error creating solid");
				}
			} catch (...) {
				Logger::Error("Unknown error creating solid");
			}

			if (complete_shape.IsNull()) {
				complete_shape = result_shape;
			} else {
				BRep_Builder B;
				if (complete_shape.ShapeType() != TopAbs_COMPOUND) {
					TopoDS_Compound C;
					B.MakeCompound(C);
					B.Add(C, complete_shape);
					complete_shape = C;
					Logger::Message(Logger::LOG_ERROR, "Multiple components in IfcConnectedFaceSet");
				}
				B.Add(complete_shape, result_shape);
			}
		}
		
		TopExp_Explorer loose_faces(shape, TopAbs_FACE, TopAbs_SHELL);

		for (; loose_faces.More(); loose_faces.Next()) {
			BRep_Builder B;
			if (complete_shape.ShapeType() != TopAbs_COMPOUND) {
				TopoDS_Compound C;
				B.MakeCompound(C);
				B.Add(C, complete_shape);
				complete_shape = C;
				Logger::Message(Logger::LOG_ERROR, "Loose faces in IfcConnectedFaceSet");
			}
			B.Add(complete_shape, loose_faces.Current());
		}

		shape = complete_shape;

	} else {
		Logger::Message(Logger::LOG_WARNING, "Failed to sew faceset");
	}
	
	return valid_shell;
}

bool IfcGeom::Kernel::is_compound(const TopoDS_Shape& shape) {
	bool has_solids = TopExp_Explorer(shape,TopAbs_SOLID).More() != 0;
	bool has_shells = TopExp_Explorer(shape,TopAbs_SHELL).More() != 0;
	bool has_compounds = TopExp_Explorer(shape,TopAbs_COMPOUND).More() != 0;
	bool has_faces = TopExp_Explorer(shape,TopAbs_FACE).More() != 0;
	return has_compounds && has_faces && !has_solids && !has_shells;
}

const TopoDS_Shape& IfcGeom::Kernel::ensure_fit_for_subtraction(const TopoDS_Shape& shape, TopoDS_Shape& solid) {
	const bool is_comp = is_compound(shape);
	if (!is_comp) {
		return solid = shape;
	}
	
	if (!create_solid_from_compound(shape, solid)) {
		return solid = shape;
	}
	
	// If the SEW_SHELLS option had been set this precision had been applied
	// at the end of the generic convert_shape() call.
	const double precision = getValue(GV_PRECISION);
	apply_tolerance(solid, precision);
	
	return solid;
}

bool IfcGeom::Kernel::convert_openings(const IfcSchema::IfcProduct* entity, const IfcSchema::IfcRelVoidsElement::list::ptr& openings, 
							   const IfcGeom::IfcRepresentationShapeItems& entity_shapes, const gp_Trsf& entity_trsf, IfcGeom::IfcRepresentationShapeItems& cut_shapes) {

	// TODO: Refactor convert_openings() convert_openings_fast() and convert(IfcBooleanResult) to use
	// the same code base and conform to the same checks and logging messages.

	// Iterate over IfcOpeningElements
	IfcGeom::IfcRepresentationShapeItems opening_shapes;
	unsigned int last_size = 0;
	for ( IfcSchema::IfcRelVoidsElement::list::it it = openings->begin(); it != openings->end(); ++ it ) {
		IfcSchema::IfcRelVoidsElement* v = *it;
		IfcSchema::IfcFeatureElementSubtraction* fes = v->RelatedOpeningElement();
		if ( fes->declaration().is(IfcSchema::IfcOpeningElement::Class()) ) {
			if (!fes->hasRepresentation()) continue;

			// Convert the IfcRepresentation of the IfcOpeningElement
			gp_Trsf opening_trsf;
			if (fes->hasObjectPlacement()) {
				try {
					convert(fes->ObjectPlacement(),opening_trsf);
				} catch (const std::exception& e) {
					Logger::Error(e);
				} catch (...) {
					Logger::Error("Failed to construct placement");
				}
			}

			// Move the opening into the coordinate system of the IfcProduct
			opening_trsf.PreMultiply(entity_trsf.Inverted());

			IfcSchema::IfcProductRepresentation* prodrep = fes->Representation();
			IfcSchema::IfcRepresentation::list::ptr reps = prodrep->Representations();
						
			for ( IfcSchema::IfcRepresentation::list::it it2 = reps->begin(); it2 != reps->end(); ++ it2 ) {
				convert_shapes(*it2,opening_shapes);
			}

			const unsigned int current_size = (const unsigned int) opening_shapes.size();
			for ( unsigned int i = last_size; i < current_size; ++ i ) {
				opening_shapes[i].prepend(opening_trsf);
			}
			last_size = current_size;
		}
	}

	// Iterate over the shapes of the IfcProduct
	for ( IfcGeom::IfcRepresentationShapeItems::const_iterator it3 = entity_shapes.begin(); it3 != entity_shapes.end(); ++ it3 ) {
		TopoDS_Shape entity_shape_solid;
		const TopoDS_Shape& entity_shape_unlocated = ensure_fit_for_subtraction(it3->Shape(),entity_shape_solid);
		const gp_GTrsf& entity_shape_gtrsf = it3->Placement();
		if ( entity_shape_gtrsf.Form() == gp_Other ) {
			Logger::Message(Logger::LOG_WARNING, "Applying non uniform transformation to:", entity);
		}
		TopoDS_Shape entity_shape = apply_transformation(entity_shape_unlocated, entity_shape_gtrsf);

		// Iterate over the shapes of the IfcOpeningElements
		for ( IfcGeom::IfcRepresentationShapeItems::const_iterator it4 = opening_shapes.begin(); it4 != opening_shapes.end(); ++ it4 ) {
			TopoDS_Shape opening_shape_solid;
			const TopoDS_Shape& opening_shape_unlocated = ensure_fit_for_subtraction(it4->Shape(),opening_shape_solid);
			const gp_GTrsf& opening_shape_gtrsf = it4->Placement();
			if ( opening_shape_gtrsf.Form() == gp_Other ) {
				Logger::Message(Logger::LOG_WARNING,"Applying non uniform transformation to opening of:",entity);
			}
			TopoDS_Shape opening_shape = apply_transformation(opening_shape_unlocated, opening_shape_gtrsf);
					
			double opening_volume;
			if (Logger::LOG_WARNING >= Logger::Verbosity()) {
				opening_volume = shape_volume(opening_shape);
				if ( opening_volume <= ALMOST_ZERO )
					Logger::Message(Logger::LOG_WARNING,"Empty opening for:",entity);
			}

			if (entity_shape.ShapeType() == TopAbs_COMPSOLID) {

				// For compound solids process the subtraction for the constituent
				// solids individually and write the result back as a compound solid.

				TopoDS_CompSolid compound;
				BRep_Builder builder;
				builder.MakeCompSolid(compound);

				TopExp_Explorer exp(entity_shape, TopAbs_SOLID);

				for (; exp.More(); exp.Next()) {

#if OCC_VERSION_HEX < 0x60900
					BRepAlgoAPI_Cut brep_cut(exp.Current(), opening_shape);
#else
					BRepAlgoAPI_Cut brep_cut;
					TopTools_ListOfShape s1s;
					s1s.Append(exp.Current());
					TopTools_ListOfShape s2s;
					s2s.Append(opening_shape);
					brep_cut.SetFuzzyValue(getValue(GV_PRECISION));
					brep_cut.SetArguments(s1s);
					brep_cut.SetTools(s2s);
					brep_cut.Build();
#endif

					bool added = false;
					if ( brep_cut.IsDone() ) {
						TopoDS_Shape brep_cut_result = brep_cut;
						BRepCheck_Analyzer analyser(brep_cut_result);
						bool is_valid = analyser.IsValid() != 0;
						if (is_valid) {
							TopExp_Explorer exp2(brep_cut_result, TopAbs_SOLID);
							for (; exp2.More(); exp2.Next()) {
								builder.Add(compound, exp2.Current());
								added = true;
							}
						}
					}
					if (!added) {
						// Add the original in case subtraction fails
						builder.Add(compound, exp.Current());
					} else {
						Logger::Message(Logger::LOG_ERROR,"Failed to process subtraction:",entity);
					}
				}

				entity_shape = compound;

			} else {
#if OCC_VERSION_HEX < 0x60900
				BRepAlgoAPI_Cut brep_cut(entity_shape,opening_shape);
#else
				BRepAlgoAPI_Cut brep_cut;
				TopTools_ListOfShape s1s;
				s1s.Append(entity_shape);
				TopTools_ListOfShape s2s;
				s2s.Append(opening_shape);
				brep_cut.SetFuzzyValue(getValue(GV_PRECISION));
				brep_cut.SetArguments(s1s);
				brep_cut.SetTools(s2s);
				brep_cut.Build();
#endif

				if ( brep_cut.IsDone() ) {
					TopoDS_Shape brep_cut_result = brep_cut;

					ShapeFix_Shape fix(brep_cut_result);
					try {
						fix.Perform();
						brep_cut_result = fix.Shape();
					} catch (...) {
						Logger::Message(Logger::LOG_WARNING, "Shape healing failed on opening subtraction result", entity);
					}
					
					BRepCheck_Analyzer analyser(brep_cut_result);
					bool is_valid = analyser.IsValid() != 0;
					if ( is_valid ) {
						entity_shape = brep_cut_result;
						if (Logger::LOG_WARNING >= Logger::Verbosity()) {
							const double volume_after_subtraction = shape_volume(entity_shape);
							double original_shape_volume = shape_volume(entity_shape);
							if ( ALMOST_THE_SAME(original_shape_volume,volume_after_subtraction) )
								Logger::Message(Logger::LOG_WARNING,"Subtraction yields unchanged volume:",entity);
						}
					} else {
						Logger::Message(Logger::LOG_ERROR,"Invalid result from subtraction:",entity);
					}
				} else {
					Logger::Message(Logger::LOG_ERROR,"Failed to process subtraction:",entity);
				}
			}

		}
		cut_shapes.push_back(IfcGeom::IfcRepresentationShapeItem(it3->ItemId(), it3->Placement(), entity_shape, &it3->Style()));
	}

	return true;
}

#if OCC_VERSION_HEX < 0x60900
bool IfcGeom::Kernel::convert_openings_fast(const IfcSchema::IfcProduct* entity, const IfcSchema::IfcRelVoidsElement::list::ptr& openings, 
							   const IfcGeom::IfcRepresentationShapeItems& entity_shapes, const gp_Trsf& entity_trsf, IfcGeom::IfcRepresentationShapeItems& cut_shapes) {
	
	// Create a compound of all opening shapes in order to speed up the boolean operations
	TopoDS_Compound opening_compound;
	BRep_Builder builder;
	builder.MakeCompound(opening_compound);

	for ( IfcSchema::IfcRelVoidsElement::list::it it = openings->begin(); it != openings->end(); ++ it ) {
		IfcSchema::IfcRelVoidsElement* v = *it;
		IfcSchema::IfcFeatureElementSubtraction* fes = v->RelatedOpeningElement();
		if ( fes->declaration().is(IfcSchema::IfcOpeningElement::Class()) ) {
			if (!fes->hasRepresentation()) continue;

			// Convert the IfcRepresentation of the IfcOpeningElement
			gp_Trsf opening_trsf;
			if (fes->hasObjectPlacement()) {
				try {
					convert(fes->ObjectPlacement(),opening_trsf);
				} catch (const std::exception& e) {
					Logger::Error(e);
				} catch (...) {
					Logger::Error("Failed to construct placement");
				}
			}

			// Move the opening into the coordinate system of the IfcProduct
			opening_trsf.PreMultiply(entity_trsf.Inverted());

			IfcSchema::IfcProductRepresentation* prodrep = fes->Representation();
			IfcSchema::IfcRepresentation::list::ptr reps = prodrep->Representations();

			IfcGeom::IfcRepresentationShapeItems opening_shapes;
						
			for ( IfcSchema::IfcRepresentation::list::it it2 = reps->begin(); it2 != reps->end(); ++ it2 ) {
				convert_shapes(*it2,opening_shapes);
			}

			for ( unsigned int i = 0; i < opening_shapes.size(); ++ i ) {
				gp_GTrsf gtrsf = opening_shapes[i].Placement();
				gtrsf.PreMultiply(opening_trsf);
				TopoDS_Shape opening_shape = apply_transformation(opening_shapes[i].Shape(), gtrsf);
				builder.Add(opening_compound, opening_shape);
			}

		}
	}

	// Iterate over the shapes of the IfcProduct
	for ( IfcGeom::IfcRepresentationShapeItems::const_iterator it3 = entity_shapes.begin(); it3 != entity_shapes.end(); ++ it3 ) {
		TopoDS_Shape entity_shape_solid;
		const TopoDS_Shape& entity_shape_unlocated = ensure_fit_for_subtraction(it3->Shape(),entity_shape_solid);
		const gp_GTrsf& entity_shape_gtrsf = it3->Placement();
		if (entity_shape_gtrsf.Form() == gp_Other) {
			Logger::Message(Logger::LOG_WARNING, "Applying non uniform transformation to:", entity);
		}
		TopoDS_Shape entity_shape = apply_transformation(entity_shape_unlocated, entity_shape_gtrsf);

		BRepAlgoAPI_Cut brep_cut(entity_shape,opening_compound);

		bool is_valid = false;
		if ( brep_cut.IsDone() ) {
			TopoDS_Shape brep_cut_result = brep_cut;
				
			BRepCheck_Analyzer analyser(brep_cut_result);
			is_valid = analyser.IsValid() != 0;
			if ( is_valid ) {
				cut_shapes.push_back(IfcGeom::IfcRepresentationShapeItem(it3->ItemId(), brep_cut_result, &it3->Style()));
			}
		}
		if ( !is_valid ) {
			// Apparently processing the boolean operation failed or resulted in an invalid result
			// in which case the original shape without the subtractions is returned instead
			// we try convert the openings in the original way, one by one.
			Logger::Message(Logger::LOG_WARNING,"Subtracting combined openings compound failed:",entity);
			return false;
		}
		
	}
	return true;
}
#else

namespace {
	struct opening_sorter {
		bool operator()(const std::pair<double, TopoDS_Shape>& a, const std::pair<double, TopoDS_Shape>& b) const {
			return a.first > b.first;
		}
	};
}

bool IfcGeom::Kernel::convert_openings_fast(const IfcSchema::IfcProduct* entity, const IfcSchema::IfcRelVoidsElement::list::ptr& openings,
	const IfcGeom::IfcRepresentationShapeItems& entity_shapes, const gp_Trsf& entity_trsf, IfcGeom::IfcRepresentationShapeItems& cut_shapes) {

	std::vector< std::pair<double, TopoDS_Shape> > opening_vector;

	for (IfcSchema::IfcRelVoidsElement::list::it it = openings->begin(); it != openings->end(); ++it) {
		IfcSchema::IfcRelVoidsElement* v = *it;
		IfcSchema::IfcFeatureElementSubtraction* fes = v->RelatedOpeningElement();
		if (fes->declaration().is(IfcSchema::IfcOpeningElement::Class())) {
			if (!fes->hasRepresentation()) continue;

			// Convert the IfcRepresentation of the IfcOpeningElement
			gp_Trsf opening_trsf;
			if (fes->hasObjectPlacement()) {
				try {
					convert(fes->ObjectPlacement(), opening_trsf);
				} catch (const std::exception& e) {
					Logger::Error(e);
				} catch (...) {
					Logger::Error("Failed to construct placement");
				}
			}

			// Move the opening into the coordinate system of the IfcProduct
			opening_trsf.PreMultiply(entity_trsf.Inverted());

			IfcSchema::IfcProductRepresentation* prodrep = fes->Representation();
			IfcSchema::IfcRepresentation::list::ptr reps = prodrep->Representations();

			IfcGeom::IfcRepresentationShapeItems opening_shapes;

			for (IfcSchema::IfcRepresentation::list::it it2 = reps->begin(); it2 != reps->end(); ++it2) {
				convert_shapes(*it2, opening_shapes);
			}

			for (unsigned int i = 0; i < opening_shapes.size(); ++i) {
				TopoDS_Shape opening_shape_solid;
				const TopoDS_Shape& opening_shape_unlocated = ensure_fit_for_subtraction(opening_shapes[i].Shape(), opening_shape_solid);

				gp_GTrsf gtrsf = opening_shapes[i].Placement();
				gtrsf.PreMultiply(opening_trsf);
				TopoDS_Shape opening_shape = apply_transformation(opening_shape_unlocated, gtrsf);
				opening_vector.push_back(std::make_pair(min_edge_length(opening_shape), opening_shape));
			}

		}
	}

	std::sort(opening_vector.begin(), opening_vector.end(), opening_sorter());

	// Iterate over the shapes of the IfcProduct
	for ( IfcGeom::IfcRepresentationShapeItems::const_iterator it3 = entity_shapes.begin(); it3 != entity_shapes.end(); ++ it3 ) {
		TopoDS_Shape entity_shape_solid;
		const TopoDS_Shape& entity_shape_unlocated = ensure_fit_for_subtraction(it3->Shape(),entity_shape_solid);
		const gp_GTrsf& entity_shape_gtrsf = it3->Placement();
		if (entity_shape_gtrsf.Form() == gp_Other) {
			Logger::Message(Logger::LOG_WARNING, "Applying non uniform transformation to:", entity);
		}
		TopoDS_Shape entity_shape = apply_transformation(entity_shape_unlocated, entity_shape_gtrsf);

		TopoDS_Shape result = entity_shape;
		
		auto it = opening_vector.begin();
		auto jt = it;

		for (;; ++it) {
			if (it == opening_vector.end() || jt->first / it->first > 10.) {

				TopTools_ListOfShape opening_list;
				for (auto kt = jt; kt < it; ++kt) {
					opening_list.Append(kt->second);
				}

				TopoDS_Shape intermediate_result;
				if (boolean_operation(result, opening_list, BOPAlgo_CUT, intermediate_result)) {
					result = intermediate_result;
				} else {
					Logger::Message(Logger::LOG_ERROR, "Opening subtraction failed for " + boost::lexical_cast<std::string>(std::distance(jt, it)) + " openings", entity);
				}

				jt = it;
			}

			if (it == opening_vector.end()) {
				break;
			}
		}

		cut_shapes.push_back(IfcGeom::IfcRepresentationShapeItem(it3->ItemId(), result, &it3->Style()));
	}
	return true;
}
#endif

bool IfcGeom::Kernel::convert_wire_to_face(const TopoDS_Wire& w, TopoDS_Face& face) {
	TopoDS_Wire wire = w;
	
	TopTools_ListOfShape results;
	if (wire_intersections(wire, results)) {
		Logger::Error("Self-intersections with " + boost::lexical_cast<std::string>(results.Extent()) + " cycles detected");
		select_largest(results, wire);
	}

	bool is_2d = true;
	TopExp_Explorer exp(wire, TopAbs_EDGE);
	for (; exp.More(); exp.Next()) {
		double a, b;
		Handle(Geom_Curve) crv = BRep_Tool::Curve(TopoDS::Edge(exp.Current()), a, b);
		if (crv->DynamicType() != STANDARD_TYPE(Geom_Line)) {
			is_2d = false;
			break;
		}
		Handle(Geom_Line) line = Handle(Geom_Line)::DownCast(crv);
		if (line->Lin().Direction().Z() > ALMOST_ZERO) {
			is_2d = false;
			break;
		}
	}

	if (!is_2d) {
		// For 2d wires (e.g. profiles) a higher tolerance for plane fitting is never required.
		ShapeFix_ShapeTolerance FTol;
		FTol.SetTolerance(wire, getValue(GV_PRECISION), TopAbs_WIRE);
	}

	BRepBuilderAPI_MakeFace mf(wire, false);
	BRepBuilderAPI_FaceError er = mf.Error();

	if (er != BRepBuilderAPI_FaceDone) {
		Logger::Error("Failed to create face.");
		return false;
	}
	face = mf.Face();
	
	return true;
}

bool IfcGeom::Kernel::convert_curve_to_wire(const Handle(Geom_Curve)& curve, TopoDS_Wire& wire) {
	try {
		wire = BRepBuilderAPI_MakeWire(BRepBuilderAPI_MakeEdge(curve));
		return true;
	} catch (const Standard_Failure& e) {
		if (e.GetMessageString() && strlen(e.GetMessageString())) {
			Logger::Error(e.GetMessageString());
		} else {
			Logger::Error("Unknown error converting curve to wire");
		}
	} catch (...) {
		Logger::Error("Unknown error converting curve to wire");
	}
	return false;
}

bool IfcGeom::Kernel::profile_helper(int numVerts, double* verts, int numFillets, int* filletIndices, double* filletRadii, gp_Trsf2d trsf, TopoDS_Shape& face_shape) {
	TopoDS_Vertex* vertices = new TopoDS_Vertex[numVerts];
	
	for ( int i = 0; i < numVerts; i ++ ) {
		gp_XY xy (verts[2*i],verts[2*i+1]);
		trsf.Transforms(xy);
		vertices[i] = BRepBuilderAPI_MakeVertex(gp_Pnt(xy.X(),xy.Y(),0.0f));
	}

	BRepBuilderAPI_MakeWire w;
	for ( int i = 0; i < numVerts; i ++ )
		w.Add(BRepBuilderAPI_MakeEdge(vertices[i],vertices[(i+1)%numVerts]));

	TopoDS_Face face;
	convert_wire_to_face(w.Wire(),face);

	if ( numFillets && *std::max_element(filletRadii, filletRadii + numFillets) > ALMOST_ZERO ) {
		BRepFilletAPI_MakeFillet2d fillet (face);
		for ( int i = 0; i < numFillets; i ++ ) {
			const double radius = filletRadii[i];
			if ( radius <= ALMOST_ZERO ) continue;
			fillet.AddFillet(vertices[filletIndices[i]],radius);
		}
		fillet.Build();
		if (fillet.IsDone()) {
			face = TopoDS::Face(fillet.Shape());
		} else {
			Logger::Message(Logger::LOG_WARNING, "Failed to process profile fillets");
		}
	}

	face_shape = face;

	delete[] vertices;
	return true;
}
double IfcGeom::Kernel::shape_volume(const TopoDS_Shape& s) {
	GProp_GProps prop;
	BRepGProp::VolumeProperties(s, prop);
	return prop.Mass();
}
double IfcGeom::Kernel::face_area(const TopoDS_Face& f) {
	GProp_GProps prop;
	BRepGProp::SurfaceProperties(f,prop);
	return prop.Mass();
}
bool IfcGeom::Kernel::is_convex(const TopoDS_Wire& wire) {
	for ( TopExp_Explorer exp1(wire,TopAbs_VERTEX); exp1.More(); exp1.Next() ) {
		TopoDS_Vertex V1 = TopoDS::Vertex(exp1.Current());
		gp_Pnt P1 = BRep_Tool::Pnt(V1);
		// Store the neighboring points
		std::vector<gp_Pnt> neighbors;
		for ( TopExp_Explorer exp3(wire,TopAbs_EDGE); exp3.More(); exp3.Next() ) {
			TopoDS_Edge edge = TopoDS::Edge(exp3.Current());
			std::vector<gp_Pnt> edge_points;
			for ( TopExp_Explorer exp2(edge,TopAbs_VERTEX); exp2.More(); exp2.Next() ) {
				TopoDS_Vertex V2 = TopoDS::Vertex(exp2.Current());
				gp_Pnt P2 = BRep_Tool::Pnt(V2);
				edge_points.push_back(P2);
			}
			if ( edge_points.size() != 2 ) continue;
			if ( edge_points[0].IsEqual(P1,getValue(GV_POINT_EQUALITY_TOLERANCE))) neighbors.push_back(edge_points[1]);
			else if ( edge_points[1].IsEqual(P1, getValue(GV_POINT_EQUALITY_TOLERANCE))) neighbors.push_back(edge_points[0]);
		}
		// There should be two of these
		if ( neighbors.size() != 2 ) return false;
		// Now find the non neighboring points
		std::vector<gp_Pnt> non_neighbors;
		for ( TopExp_Explorer exp2(wire,TopAbs_VERTEX); exp2.More(); exp2.Next() ) {
			TopoDS_Vertex V2 = TopoDS::Vertex(exp2.Current());
			gp_Pnt P2 = BRep_Tool::Pnt(V2);
			if ( P1.IsEqual(P2,getValue(GV_POINT_EQUALITY_TOLERANCE)) ) continue;
			bool found = false;
			for( std::vector<gp_Pnt>::const_iterator it = neighbors.begin(); it != neighbors.end(); ++ it ) {
				if ( (*it).IsEqual(P2,getValue(GV_POINT_EQUALITY_TOLERANCE)) ) { found = true; break; }
			}
			if ( ! found ) non_neighbors.push_back(P2);
		}
		// Calculate the angle between the two edges of the vertex
		gp_Dir dir1(neighbors[0].XYZ() - P1.XYZ());
		gp_Dir dir2(neighbors[1].XYZ() - P1.XYZ());
		const double angle = acos(dir1.Dot(dir2)) + 0.0001;
		// Now for the non-neighbors see whether a greater angle can be found with one of the edges
		for ( std::vector<gp_Pnt>::const_iterator it = non_neighbors.begin(); it != non_neighbors.end(); ++ it ) {
			gp_Dir dir3((*it).XYZ() - P1.XYZ());
			const double angle2 = acos(dir3.Dot(dir1));
			const double angle3 = acos(dir3.Dot(dir2));
			if ( angle2 > angle || angle3 > angle ) return false;
		}
	}
	return true;
}
TopoDS_Shape IfcGeom::Kernel::halfspace_from_plane(const gp_Pln& pln,const gp_Pnt& cent) {
	TopoDS_Face face = BRepBuilderAPI_MakeFace(pln).Face();
	return BRepPrimAPI_MakeHalfSpace(face,cent).Solid();
}
gp_Pln IfcGeom::Kernel::plane_from_face(const TopoDS_Face& face) {
	BRepGProp_Face prop(face);
	Standard_Real u1,u2,v1,v2;
	prop.Bounds(u1,u2,v1,v2);
	Standard_Real u = (u1+u2)/2.0;
	Standard_Real v = (v1+v2)/2.0;
	gp_Pnt p;
	gp_Vec n;
	prop.Normal(u,v,p,n);
	return gp_Pln(p,n);
}
gp_Pnt IfcGeom::Kernel::point_above_plane(const gp_Pln& pln, bool agree) {
	if ( agree ) {
		return pln.Location().Translated(pln.Axis().Direction());
	} else {
		return pln.Location().Translated(-pln.Axis().Direction());
	}
}

void IfcGeom::Kernel::apply_tolerance(TopoDS_Shape& s, double t) {
	/*
	// This does not result in actionable error messages and has been disabled.
	ShapeAnalysis_ShapeTolerance toler;
	if (Logger::LOG_WARNING >= Logger::Verbosity()) {
		if (toler.Tolerance(s, 0) > t * 10.) {
			Handle_TopTools_HSequenceOfShape shapes = toler.OverTolerance(s, t * 10.);
			for (int i = 1; i <= shapes->Length(); ++i) {
				const TopoDS_Shape& sub = shapes->Value(i);
				std::stringstream ss;
				TopAbs::Print(sub.ShapeType(), ss);
				Logger::Warning("Tolerance of " + boost::lexical_cast<std::string>(toler.Tolerance(sub, 0)) + " on " + ss.str());
			}
		}
	}
	*/

#if OCC_VERSION_HEX < 0x60900
	// This tolerance hack is not required as the boolean ops use a fuzziness value

	ShapeFix_ShapeTolerance tol;
	tol.LimitTolerance(s, t);
#else
	(void)s;
	(void)t;
#endif
}

void IfcGeom::Kernel::setValue(GeomValue var, double value) {
	switch (var) {
	case GV_DEFLECTION_TOLERANCE:
		deflection_tolerance = value;
		break;
	case GV_WIRE_CREATION_TOLERANCE:
		wire_creation_tolerance = value;
		break;
	case GV_POINT_EQUALITY_TOLERANCE:
		point_equality_tolerance = value;
		break;
	case GV_MAX_FACES_TO_SEW:
		max_faces_to_sew = value;
		break;
	case GV_LENGTH_UNIT:
		ifc_length_unit = value;
		break;
	case GV_PLANEANGLE_UNIT:
		ifc_planeangle_unit = value;
		break;
	case GV_PRECISION:
		modelling_precision = value;
		break;
	case GV_DIMENSIONALITY:
		dimensionality = value;
		break;
	default:
		assert(!"never reach here");
	}
}

double IfcGeom::Kernel::getValue(GeomValue var) const {
	switch (var) {
	case GV_DEFLECTION_TOLERANCE:
		return deflection_tolerance;
	case GV_WIRE_CREATION_TOLERANCE:
		return wire_creation_tolerance;
	case GV_MINIMAL_FACE_AREA:
		// Considering a right-angled triangle, this about the smallest
		// area you can obtain without the vertices being confused.
		return modelling_precision * modelling_precision / 2.;
	case GV_POINT_EQUALITY_TOLERANCE:
		return point_equality_tolerance;
	case GV_MAX_FACES_TO_SEW:
		return max_faces_to_sew;
	case GV_LENGTH_UNIT:
		return ifc_length_unit;
		break;
	case GV_PLANEANGLE_UNIT:
		return ifc_planeangle_unit;
		break;
	case GV_PRECISION:
		return modelling_precision;
		break;
	case GV_DIMENSIONALITY:
		return dimensionality;
		break;
	}
	assert(!"never reach here");
	return 0;
}

namespace {

	// Returns the vertex part of an TopoDS_Edge edge that is not TopoDS_Vertex vertex
	TopoDS_Vertex find_other(const TopoDS_Edge& edge, const TopoDS_Vertex& vertex) {
		TopExp_Explorer exp(edge, TopAbs_VERTEX);
		while (exp.More()) {
			if (!exp.Current().IsSame(vertex)) {
				return TopoDS::Vertex(exp.Current());
			}
			exp.Next();
		}
		return TopoDS_Vertex();
	}

	TopoDS_Edge find_next(const TopTools_IndexedMapOfShape& edge_set, const TopTools_IndexedDataMapOfShapeListOfShape& vertex_to_edges, const TopoDS_Vertex& current, const TopoDS_Edge& previous_edge) {
		const TopTools_ListOfShape& edges = vertex_to_edges.FindFromKey(current);
		TopTools_ListIteratorOfListOfShape eit;
		for (eit.Initialize(edges); eit.More(); eit.Next()) {
			const TopoDS_Edge& edge = TopoDS::Edge(eit.Value());
			if (edge.IsSame(previous_edge)) continue;
			if (edge_set.Contains(edge)) {
				return edge;
			}
		}
		return TopoDS_Edge();
	}

}

bool IfcGeom::Kernel::fill_nonmanifold_wires_with_planar_faces(TopoDS_Shape& shape) {
	BRepOffsetAPI_Sewing sew;
	sew.Add(shape);

	TopTools_IndexedDataMapOfShapeListOfShape edge_to_faces;
	TopTools_IndexedDataMapOfShapeListOfShape vertex_to_edges;
	std::set<int> visited;
	TopTools_IndexedMapOfShape edge_set;

	TopExp::MapShapesAndAncestors (shape, TopAbs_EDGE, TopAbs_FACE, edge_to_faces);

	const int num_edges = edge_to_faces.Extent();
	for (int i = 1; i <= num_edges; ++i) {
		const TopTools_ListOfShape& faces = edge_to_faces.FindFromIndex(i);
		const int count = faces.Extent();
		// Find only the non-manifold edges: Edges that are only part of a
		// single face and therefore part of the wire(s) we want to fill.
		if (count == 1) {
			const TopoDS_Shape& edge = edge_to_faces.FindKey(i);
			TopExp::MapShapesAndAncestors (edge, TopAbs_VERTEX, TopAbs_EDGE, vertex_to_edges);
			edge_set.Add(edge);
		}
	}

	const int num_verts = vertex_to_edges.Extent();
	TopoDS_Vertex first, current;
	TopoDS_Edge previous_edge;

	// Now loop over all the vertices that are part of the wire(s) to be filled
	for (int i = 1; i <= num_verts; ++i) {
		first = current = TopoDS::Vertex(vertex_to_edges.FindKey(i));
		// We keep track of the vertices we already used
		if (visited.find(vertex_to_edges.FindIndex(current)) != visited.end()) {
			continue;
		}
		// Given these vertices, try to find closed loops and create new
		// wires out of them.
		BRepBuilderAPI_MakeWire w;
		for (;;) {
			visited.insert(vertex_to_edges.FindIndex(current));
			// Find the edge that the current vertex is part of and points
			// away from the previous vertex (null for the first vertex).
			TopoDS_Edge edge = find_next(edge_set, vertex_to_edges, current, previous_edge);
			if (edge.IsNull()) {
				return false;
			}
			TopoDS_Vertex other = find_other(edge, current);
			if (other.IsNull()) {
				// Dealing with a conical edge probably, for some reason
				// this works better than adding the edge directly.
				double u1, u2;
				Handle(Geom_Curve) crv = BRep_Tool::Curve(edge, u1, u2);
				w.Add(BRepBuilderAPI_MakeEdge(crv, u1, u2));
				break;
			} else {
				w.Add(edge);
			}
			// See if the starting point of this loop has been reached. Note that
			// additional wires after this one potentially will be created.
			if (other.IsSame(first)) {
				break;
			}
			previous_edge = edge;
			current = other;
		}
		sew.Add(BRepBuilderAPI_MakeFace(w));
		previous_edge.Nullify();
	}
		
	sew.Perform();
	shape = sew.SewedShape();

	try {
		ShapeFix_Solid solid;
		solid.LimitTolerance(getValue(GV_POINT_EQUALITY_TOLERANCE));
		shape = solid.SolidFromShell(TopoDS::Shell(shape));
	} catch (const Standard_Failure& e) {
		if (e.GetMessageString() && strlen(e.GetMessageString())) {
			Logger::Error(e.GetMessageString());
		} else {
			Logger::Error("Unknown error creating solid");
		}
	} catch (...) {
		Logger::Error("Unknown error creating solid");
	}

	return true;
}

bool IfcGeom::Kernel::flatten_shape_list(const IfcGeom::IfcRepresentationShapeItems& shapes, TopoDS_Shape& result, bool fuse) {
	TopoDS_Compound compound;
	BRep_Builder builder;
	builder.MakeCompound(compound);

	result = TopoDS_Shape();
			
	for ( IfcGeom::IfcRepresentationShapeItems::const_iterator it = shapes.begin(); it != shapes.end(); ++ it ) {
		TopoDS_Shape merged;
		const TopoDS_Shape& s = it->Shape();
		if (fuse) {
			ensure_fit_for_subtraction(s, merged);
		} else {
			merged = s;
		}
		const gp_GTrsf& trsf = it->Placement();
		const TopoDS_Shape moved_shape = apply_transformation(merged, trsf);

		if (shapes.size() == 1) {
			result = moved_shape;
			const double precision = getValue(GV_PRECISION);
			apply_tolerance(result, precision);
			return true;
		}

		if (fuse) {
			if (result.IsNull()) {
				result = moved_shape;
			} else {
				BRepAlgoAPI_Fuse brep_fuse(result, moved_shape);
				if ( brep_fuse.IsDone() ) {
					TopoDS_Shape fused = brep_fuse;

					ShapeFix_Shape fix(result);
					fix.Perform();
					result = fix.Shape();
		
					bool is_valid = BRepCheck_Analyzer(result).IsValid() != 0;
					if ( is_valid ) {
						result = fused;
					} 
				}
			}
		} else {
			builder.Add(compound,moved_shape);
		}
	}

	if (!fuse) {
		result = compound;
	}

	const bool success = !result.IsNull();
	if (success) {
		const double precision = getValue(GV_PRECISION);
		apply_tolerance(result, precision);
	}

	return success;
}
	
void IfcGeom::Kernel::remove_duplicate_points_from_loop(TColgp_SequenceOfPnt& polygon, bool closed, double tol) {
	if (tol <= 0.) tol = getValue(GV_PRECISION);
	tol *= tol;

	for (;;) {
		bool removed = false;
		int n = polygon.Length() - (closed ? 0 : 1);
		for (int i = 1; i <= n; ++i) {
			// wrap around to the first point in case of a closed loop
			int j = (i % polygon.Length()) + 1;
			double dist = polygon.Value(i).SquareDistance(polygon.Value(j));
			if (dist < tol) {
				// do not remove the first or last point to
				// maintain connectivity with other wires
				if ((closed && j == 1) || (!closed && j == n)) polygon.Remove(i);
				else polygon.Remove(j);
				removed = true;
				break;
			}
		}
		if (!removed) break;
	}
}

void IfcGeom::Kernel::remove_collinear_points_from_loop(TColgp_SequenceOfPnt& polygon, bool closed, double tol) {
	if (tol <= 0.) tol = getValue(GV_PRECISION);
	const int start = closed ? 1 : 2;
	const int end = polygon.Length() - (closed ? 0 : 1);
	std::vector<bool> to_remove(polygon.Length(), false);
	for (int i = start; i <= end; ++i) {
		const gp_Pnt& a = polygon.Value(((i - 2 + polygon.Length()) % polygon.Length()) + 1);
		const gp_Pnt& b = polygon.Value(i);
		const gp_Pnt& c = polygon.Value((i % polygon.Length()) + 1);
		const gp_Vec d1 = c.XYZ() - a.XYZ();
		const gp_Vec d2 = b.XYZ() - a.XYZ();
		const double dt = d2.Dot(d1) / d1.Dot(d1);
		const gp_Vec d3 = d1.Scaled(dt);
		const gp_Pnt b2 = a.XYZ() + d3.XYZ();
		if (b.Distance(b2) < tol) {
			to_remove[i-1] = true;
		}
	}
	for (int i = (int) to_remove.size() - 1; i >= 0; --i) {
		if (to_remove[i]) {
			polygon.Remove(i+1);
		}
	}
}

bool IfcGeom::Kernel::wire_to_sequence_of_point(const TopoDS_Wire& w, TColgp_SequenceOfPnt& p) {
	TopExp_Explorer exp(w, TopAbs_EDGE);
	for (; exp.More(); exp.Next()) {
		double a, b;
		Handle_Geom_Curve crv = BRep_Tool::Curve(TopoDS::Edge(exp.Current()), a, b);
		if (crv->DynamicType() != STANDARD_TYPE(Geom_Line)) {
			return false;
		}
	}

	exp.ReInit();

	int i = 0;
	for (; exp.More(); exp.Next(), ++i) {
		TopoDS_Vertex v1, v2;
		TopExp::Vertices(TopoDS::Edge(exp.Current()), v1, v2, true);
		if (exp.More()) {
			if (i == 0) {
				p.Append(BRep_Tool::Pnt(v1));
			}
			p.Append(BRep_Tool::Pnt(v2));
		}
	}

	return true;
}

void IfcGeom::Kernel::sequence_of_point_to_wire(const TColgp_SequenceOfPnt& p, TopoDS_Wire& w, bool close) {
	BRepBuilderAPI_MakePolygon builder;
	for (int i = 1; i <= p.Length(); ++i) {
		builder.Add(p.Value(i));
	}
	if (close) {
		builder.Close();
	}
	w = builder.Wire();	
}

IfcSchema::IfcRelVoidsElement::list::ptr IfcGeom::Kernel::find_openings(IfcSchema::IfcProduct* product) {
	
	IfcSchema::IfcRelVoidsElement::list::ptr openings(new IfcSchema::IfcRelVoidsElement::list);
	if ( product->declaration().is(IfcSchema::IfcElement::Class()) && !product->declaration().is(IfcSchema::IfcOpeningElement::Class()) ) {
		IfcSchema::IfcElement* element = (IfcSchema::IfcElement*)product;
		openings = element->HasOpenings();
	}

	// Is the IfcElement a decomposition of an IfcElement with any IfcOpeningElements?
	IfcSchema::IfcObjectDefinition* obdef = product->as<IfcSchema::IfcObjectDefinition>();
	for (;;) {
#ifdef USE_IFC4
		IfcSchema::IfcRelAggregates::list::ptr decomposes = obdef->Decomposes();
#else
		IfcSchema::IfcRelDecomposes::list::ptr decomposes = obdef->Decomposes();
#endif
		if (decomposes->size() != 1) break;
		IfcSchema::IfcObjectDefinition* rel_obdef = (*decomposes->begin())->RelatingObject();
		if ( rel_obdef->declaration().is(IfcSchema::IfcElement::Class()) && !rel_obdef->declaration().is(IfcSchema::IfcOpeningElement::Class()) ) {
			IfcSchema::IfcElement* element = (IfcSchema::IfcElement*)rel_obdef;
			openings->push(element->HasOpenings());
		}

		obdef = rel_obdef;
	}

	return openings;
}

const IfcSchema::IfcMaterial* IfcGeom::Kernel::get_single_material_association(const IfcSchema::IfcProduct* product) {
	IfcSchema::IfcMaterial* single_material = 0;
	IfcSchema::IfcRelAssociatesMaterial::list::ptr associated_materials = product->HasAssociations()->as<IfcSchema::IfcRelAssociatesMaterial>();
	if (associated_materials->size() == 1) {
		IfcSchema::IfcMaterialSelect* associated_material = (*associated_materials->begin())->RelatingMaterial();
		single_material = associated_material->as<IfcSchema::IfcMaterial>();

		// NB: Single-layer layersets are also considered, regardless of --enable-layerset-slicing, this
		// in accordance with other viewers.
		if (!single_material && associated_material->as<IfcSchema::IfcMaterialLayerSetUsage>()) {
			IfcSchema::IfcMaterialLayerSet* layerset = associated_material->as<IfcSchema::IfcMaterialLayerSetUsage>()->ForLayerSet();
			if (layerset->MaterialLayers()->size() == 1) {
				IfcSchema::IfcMaterialLayer* layer = (*layerset->MaterialLayers()->begin());
				if (layer->hasMaterial()) {
					single_material = layer->Material();
				}
			}
		}
	}
	return single_material;
}

template <typename P, typename PP>
IfcGeom::BRepElement<P, PP>* IfcGeom::Kernel::create_brep_for_representation_and_product(
    const IteratorSettings& settings, IfcSchema::IfcRepresentation* representation, IfcSchema::IfcProduct* product)
{
	std::stringstream representation_id_builder;

	representation_id_builder << representation->data().id();

	IfcGeom::Representation::BRep* shape;
	IfcGeom::IfcRepresentationShapeItems shapes, shapes2;

	if ( !convert_shapes(representation, shapes) ) {
		return 0;
	}

	if (settings.get(IteratorSettings::APPLY_LAYERSETS)) {
		TopoDS_Shape merge;
		if (flatten_shape_list(shapes, merge, false)) {
			if (count(merge, TopAbs_FACE) > 0) {
				std::vector<double> thickness;
				std::vector<Handle_Geom_Surface> layers;
				std::vector< std::vector<Handle_Geom_Surface> > folded_layers;
				std::vector<const SurfaceStyle*> styles;
				if (convert_layerset(product, layers, styles, thickness)) {

					IfcSchema::IfcRelAssociates::list::ptr associations = product->HasAssociations();
					for (IfcSchema::IfcRelAssociates::list::it it = associations->begin(); it != associations->end(); ++it) {
						IfcSchema::IfcRelAssociatesMaterial* associates_material = (**it).as<IfcSchema::IfcRelAssociatesMaterial>();
						if (associates_material) {
							unsigned layerset_id = associates_material->RelatingMaterial()->data().id();
							representation_id_builder << "-layerset-" << layerset_id;
							break;
						}
					}
					
					if (styles.size() > 1) {
						// If there's only a single layer there is no need to manipulate geometries.
						bool success = true;
						if (product->as<IfcSchema::IfcWall>() && fold_layers(product->as<IfcSchema::IfcWall>(), shapes, layers, thickness, folded_layers)) {
							if (apply_folded_layerset(shapes, folded_layers, styles, shapes2)) {
								std::swap(shapes, shapes2);
								success = true;
							}
						} else {
							if (apply_layerset(shapes, layers, styles, shapes2)) {
								std::swap(shapes, shapes2);
								success = true;
							}
						}

						if (!success) {
							Logger::Error("Failed processing layerset");
						}
					}
				}
			}
		}
	}

	bool material_style_applied = false;

	const IfcSchema::IfcMaterial* single_material = get_single_material_association(product);
	if (single_material) {
		const IfcGeom::SurfaceStyle* s = get_style(single_material);
		for (IfcGeom::IfcRepresentationShapeItems::iterator it = shapes.begin(); it != shapes.end(); ++it) {
			if (!it->hasStyle() && s) {
				it->setStyle(s);
				material_style_applied = true;
			}
		}
	} else {
		bool some_items_without_style = false;
		for (IfcGeom::IfcRepresentationShapeItems::iterator it = shapes.begin(); it != shapes.end(); ++it) {
			if (!it->hasStyle()) {
				some_items_without_style = true;
				break;
			}
		}
		if (some_items_without_style) {
			Logger::Warning("No material and surface styles for:", product);
		}
    }

	if (material_style_applied) {
		representation_id_builder << "-material-" << single_material->data().id();
	}

	int parent_id = -1;
	try {
		IfcSchema::IfcObjectDefinition* parent_object = get_decomposing_entity(product)->as<IfcSchema::IfcObjectDefinition>();
		if (parent_object) {
			parent_id = parent_object->data().id();
		}
	} catch (const std::exception& e) {
		Logger::Error(e);
	}
		
	const std::string name = product->hasName() ? product->Name() : "";
	const std::string guid = product->GlobalId();
		
	gp_Trsf trsf;
	try {
		convert(product->ObjectPlacement(),trsf);
	} catch (const std::exception& e) {
		Logger::Error(e);
	} catch (...) {
		Logger::Error("Failed to construct placement");
	}

	// Does the IfcElement have any IfcOpenings?
	// Note that openings for IfcOpeningElements are not processed
	IfcSchema::IfcRelVoidsElement::list::ptr openings = find_openings(product);

	const std::string product_type = product->declaration().name();
	ElementSettings element_settings(settings, getValue(GV_LENGTH_UNIT), product_type);

    if (!settings.get(IfcGeom::IteratorSettings::DISABLE_OPENING_SUBTRACTIONS) && openings && openings->size()) {
		representation_id_builder << "-openings";
		for (IfcSchema::IfcRelVoidsElement::list::it it = openings->begin(); it != openings->end(); ++it) {
			representation_id_builder << "-" << (*it)->data().id();
		}

		IfcGeom::IfcRepresentationShapeItems opened_shapes;
		bool caught_error = false;
		try {
#if OCC_VERSION_HEX < 0x60900
            const bool faster_booleans = settings.get(IteratorSettings::FASTER_BOOLEANS);
#else
			const bool faster_booleans = true;
#endif
			if (faster_booleans) {
				bool success = convert_openings_fast(product,openings,shapes,trsf,opened_shapes);
#if OCC_VERSION_HEX < 0x60900
				if (!success) {
					opened_shapes.clear();
					convert_openings(product,openings,shapes,trsf,opened_shapes);
				}
#else
				(void)success;
#endif
			} else {
				convert_openings(product,openings,shapes,trsf,opened_shapes);
			}
		} catch (const std::exception& e) {
			Logger::Message(Logger::LOG_ERROR, std::string("Error processing openings for: ") + e.what() + ":", product);
			caught_error = true;
		} catch(...) { 
			Logger::Message(Logger::LOG_ERROR,"Error processing openings for:",product); 
		}

		if (caught_error && opened_shapes.size() < shapes.size()) {
			opened_shapes = shapes;
		}

        if (settings.get(IteratorSettings::USE_WORLD_COORDS)) {
			for ( IfcGeom::IfcRepresentationShapeItems::iterator it = opened_shapes.begin(); it != opened_shapes.end(); ++ it ) {
				it->prepend(trsf);
			}
			trsf = gp_Trsf();
			representation_id_builder << "-world-coords";
		}
		shape = new IfcGeom::Representation::BRep(element_settings, representation_id_builder.str(), opened_shapes);
    } else if (settings.get(IteratorSettings::USE_WORLD_COORDS)) {
		for ( IfcGeom::IfcRepresentationShapeItems::iterator it = shapes.begin(); it != shapes.end(); ++ it ) {
			it->prepend(trsf);
		}
		trsf = gp_Trsf();
		representation_id_builder << "-world-coords";
		shape = new IfcGeom::Representation::BRep(element_settings, representation_id_builder.str(), shapes);
	} else {
		shape = new IfcGeom::Representation::BRep(element_settings, representation_id_builder.str(), shapes);
	}

	std::string context_string = "";
	if (representation->hasRepresentationIdentifier()) {
		context_string = representation->RepresentationIdentifier();
	} else if (representation->ContextOfItems()->hasContextType()) {
		context_string = representation->ContextOfItems()->ContextType();
	}

	auto elem = new BRepElement<P, PP>(
		product->data().id(),
		parent_id,
		name,
		product_type,
		guid,
		context_string,
		trsf,
		boost::shared_ptr<IfcGeom::Representation::BRep>(shape),
		product
	);

	if (settings.get(IteratorSettings::VALIDATE_QUANTITIES)) {
		auto rels = product->IsDefinedBy();
		for (auto& rel : *rels) {
			if (rel->as<IfcSchema::IfcRelDefinesByProperties>()) {
				auto pdef = rel->as<IfcSchema::IfcRelDefinesByProperties>()->RelatingPropertyDefinition();
				if (pdef->as<IfcSchema::IfcElementQuantity>()) {
					if (pdef->as<IfcSchema::IfcElementQuantity>()->OwnerHistory()->OwningApplication()->ApplicationDeveloper()->Name() == "IfcOpenShell") {
						auto qs = pdef->as<IfcSchema::IfcElementQuantity>()->Quantities();
						for (auto& q : *qs) {
							if (q->as<IfcSchema::IfcQuantityArea>() && q->Name() == "Total Surface Area") {
								double a_calc;
								double a_file = q->as<IfcSchema::IfcQuantityArea>()->AreaValue();
								if (elem->geometry().calculate_surface_area(a_calc)) {
									double diff = std::abs(a_calc - a_file);
									if (diff / std::sqrt(a_file) > getValue(GV_PRECISION)) {
										Logger::Error("Validation of surface area failed for:", product);
									} else {
										Logger::Notice("Validation of surface area succeeded for:", product);
									}
								} else {
									Logger::Error("Validation of surface area failed for:", product);
								}
							} else if (q->as<IfcSchema::IfcQuantityVolume>() && q->Name() == "Volume") {
								double v_calc;
								double v_file = q->as<IfcSchema::IfcQuantityVolume>()->VolumeValue();
								if (elem->geometry().calculate_volume(v_calc)) {
									double diff = std::abs(v_calc - v_file);
									if (diff / std::sqrt(v_file) > getValue(GV_PRECISION)) {
										Logger::Error("Validation of volume failed for:", product);
									} else {
										Logger::Notice("Validation of volume succeeded for:", product);
									}
								} else {
									Logger::Error("Validation of volume failed for:", product);
								}
							} else if (q->as<IfcSchema::IfcPhysicalComplexQuantity>() && q->Name() == "Shape Validation Properties") {
								auto qs2 = q->as<IfcSchema::IfcPhysicalComplexQuantity>()->HasQuantities();
								bool all_succeeded = qs2->size() > 0;
								for (auto& q2 : *qs2) {
									if (q2->as<IfcSchema::IfcQuantityCount>() && q2->Name() == "Surface Genus" && q2->hasDescription()) {
										int item_id = boost::lexical_cast<int>(q2->Description().substr(1));
										int genus = q2->as<IfcSchema::IfcQuantityCount>()->CountValue();
										for (auto& part : elem->geometry()) {
											if (part.ItemId() == item_id) {
												if (surface_genus(part.Shape()) != genus) {
													all_succeeded = false;
												}
											}
										}
									}
								}
								if (!all_succeeded) {
									Logger::Error("Validation of surface genus failed for:", product);
								} else {
									Logger::Notice("Validation of surface genus succeeded for:", product);
								}
							}
						}
					}
				}
			}
		}
	}

	return elem;
}

IfcSchema::IfcRepresentation* IfcGeom::Kernel::representation_mapped_to(const IfcSchema::IfcRepresentation* representation) {
	IfcSchema::IfcRepresentation* representation_mapped_to = 0;
	IfcSchema::IfcRepresentationItem::list::ptr items = representation->Items();
	if (items->size() == 1) {
		IfcSchema::IfcRepresentationItem* item = *items->begin();
		if (item->declaration().is(IfcSchema::IfcMappedItem::Class())) {
			if (item->StyledByItem()->size() == 0) {
				IfcSchema::IfcMappedItem* mapped_item = item->as<IfcSchema::IfcMappedItem>();
				if (is_identity_transform(mapped_item->MappingTarget())) {
					IfcSchema::IfcRepresentationMap* map = mapped_item->MappingSource();
					if (is_identity_transform(map->MappingOrigin())) {
						representation_mapped_to = map->MappedRepresentation();
					}
				}
			}
		}
	}
	return representation_mapped_to;
}

IfcSchema::IfcProduct::list::ptr IfcGeom::Kernel::products_represented_by(const IfcSchema::IfcRepresentation* representation) {
	IfcSchema::IfcProduct::list::ptr products(new IfcSchema::IfcProduct::list);

	IfcSchema::IfcProductRepresentation::list::ptr prodreps = representation->OfProductRepresentation();

	for (IfcSchema::IfcProductRepresentation::list::it it = prodreps->begin(); it != prodreps->end(); ++it) {
		// http://buildingsmart-tech.org/ifc/IFC2x3/TC1/html/ifcrepresentationresource/lexical/ifcproductrepresentation.htm
		// IFC2x Edition 3 NOTE  Users should not instantiate the entity IfcProductRepresentation from IFC2x Edition 3 onwards. 
		// It will be changed into an ABSTRACT supertype in future releases of IFC.

		// IfcProductRepresentation also lacks the INVERSE relation to IfcProduct
		// Let's find the IfcProducts that reference the IfcProductRepresentation anyway
		products->push((*it)->data().getInverse((&IfcSchema::IfcProduct::Class()), -1)->as<IfcSchema::IfcProduct>());
	}
	
	IfcSchema::IfcRepresentationMap::list::ptr maps = representation->RepresentationMap();
	if (maps->size() == 1) {
		IfcSchema::IfcRepresentationMap* map = *maps->begin();
		if (is_identity_transform(map->MappingOrigin())) {
			IfcSchema::IfcMappedItem::list::ptr items = map->MapUsage();
			for (IfcSchema::IfcMappedItem::list::it it = items->begin(); it != items->end(); ++it) {
				IfcSchema::IfcMappedItem* item = *it;
				if (item->StyledByItem()->size() != 0) continue;

				if (!is_identity_transform(item->MappingTarget())) {
					continue;
				}

				IfcSchema::IfcRepresentation::list::ptr reps = item->data().getInverse((&IfcSchema::IfcRepresentation::Class()), -1)->as<IfcSchema::IfcRepresentation>();
				for (IfcSchema::IfcRepresentation::list::it jt = reps->begin(); jt != reps->end(); ++jt) {
					IfcSchema::IfcRepresentation* rep = *jt;
					if (rep->Items()->size() != 1) continue;
					IfcSchema::IfcProductRepresentation::list::ptr prodreps_mapped = rep->OfProductRepresentation();
					for (IfcSchema::IfcProductRepresentation::list::it kt = prodreps_mapped->begin(); kt != prodreps_mapped->end(); ++kt) {
						IfcSchema::IfcProduct::list::ptr ps = (*kt)->data().getInverse((&IfcSchema::IfcProduct::Class()), -1)->as<IfcSchema::IfcProduct>();
						products->push(ps);
					}
				}
			}
		}
	}

	return products;
}

template <typename P, typename PP>
IfcGeom::BRepElement<P, PP>* IfcGeom::Kernel::create_brep_for_processed_representation(
    const IteratorSettings& /*settings*/, IfcSchema::IfcRepresentation* representation, IfcSchema::IfcProduct* product,
    IfcGeom::BRepElement<P, PP>* brep)
{
	int parent_id = -1;
	try {
		IfcSchema::IfcObjectDefinition* parent_object = get_decomposing_entity(product)->as<IfcSchema::IfcObjectDefinition>();
		if (parent_object) {
			parent_id = parent_object->data().id();
		}
	} catch (const std::exception& e) {
		Logger::Error(e);
	}
		
	const std::string name = product->hasName() ? product->Name() : "";
	const std::string guid = product->GlobalId();
		
	gp_Trsf trsf;
	try {
		convert(product->ObjectPlacement(),trsf);
	} catch (const std::exception& e) {
		Logger::Error(e);
	} catch (...) {
		Logger::Error("Failed to construct placement");
	}

	std::string context_string = "";
	if (representation->hasRepresentationIdentifier()) {
		context_string = representation->RepresentationIdentifier();
	} else if (representation->ContextOfItems()->hasContextType()) {
		context_string = representation->ContextOfItems()->ContextType();
	}

	const std::string product_type = product->declaration().name();

	return new BRepElement<P, PP>(
		product->data().id(),
		parent_id,
		name, 
		product_type,
		guid,
		context_string,
		trsf,
		brep->geometry_pointer(),
        product
	);
}

template IFC_GEOM_API IfcGeom::BRepElement<float, float>* IfcGeom::Kernel::create_brep_for_representation_and_product<float, float>(
    const IteratorSettings& settings, IfcSchema::IfcRepresentation* representation, IfcSchema::IfcProduct* product);
template IFC_GEOM_API IfcGeom::BRepElement<float, double>* IfcGeom::Kernel::create_brep_for_representation_and_product<float, double>(
    const IteratorSettings& settings, IfcSchema::IfcRepresentation* representation, IfcSchema::IfcProduct* product);
template IFC_GEOM_API IfcGeom::BRepElement<double, double>* IfcGeom::Kernel::create_brep_for_representation_and_product<double, double>(
	const IteratorSettings& settings, IfcSchema::IfcRepresentation* representation, IfcSchema::IfcProduct* product);

template IFC_GEOM_API IfcGeom::BRepElement<float, float>* IfcGeom::Kernel::create_brep_for_processed_representation<float, float>(
    const IteratorSettings& settings, IfcSchema::IfcRepresentation* representation, IfcSchema::IfcProduct* product, IfcGeom::BRepElement<float, float>* brep);
template IFC_GEOM_API IfcGeom::BRepElement<float, double>* IfcGeom::Kernel::create_brep_for_processed_representation<float, double>(
    const IteratorSettings& settings, IfcSchema::IfcRepresentation* representation, IfcSchema::IfcProduct* product, IfcGeom::BRepElement<float, double>* brep);
template IFC_GEOM_API IfcGeom::BRepElement<double, double>* IfcGeom::Kernel::create_brep_for_processed_representation<double, double>(
	const IteratorSettings& settings, IfcSchema::IfcRepresentation* representation, IfcSchema::IfcProduct* product, IfcGeom::BRepElement<double, double>* brep);

std::pair<std::string, double> IfcGeom::Kernel::initializeUnits(IfcSchema::IfcUnitAssignment* unit_assignment) {
	// Set default units, set length to meters, angles to undefined
	setValue(IfcGeom::Kernel::GV_LENGTH_UNIT, 1.0);
	setValue(IfcGeom::Kernel::GV_PLANEANGLE_UNIT, -1.0);

	std::string unit_name = "METER";
	double unit_magnitude = 1.;

	bool length_unit_encountered = false, angle_unit_encountered = false;

	try {
		IfcEntityList::ptr units = unit_assignment->Units();
		if (!units || !units->size()) {
			Logger::Message(Logger::LOG_ERROR, "No unit information found");
		} else {
			for (IfcEntityList::it it = units->begin(); it != units->end(); ++it) {
				IfcUtil::IfcBaseClass* base = *it;
				if (base->declaration().is(IfcSchema::IfcNamedUnit::Class())) {
					IfcSchema::IfcNamedUnit* named_unit = base->as<IfcSchema::IfcNamedUnit>();
					if (named_unit->UnitType() == IfcSchema::IfcUnitEnum::IfcUnit_LENGTHUNIT ||
						named_unit->UnitType() == IfcSchema::IfcUnitEnum::IfcUnit_PLANEANGLEUNIT)
					{
						std::string current_unit_name;
						const double current_unit_magnitude = IfcParse::get_SI_equivalent<IfcSchema>(named_unit);
						if (current_unit_magnitude != 0.) {
							if (named_unit->declaration().is(IfcSchema::IfcConversionBasedUnit::Class())) {
								IfcSchema::IfcConversionBasedUnit* u = (IfcSchema::IfcConversionBasedUnit*)base;
								current_unit_name = u->Name();
							} else if (named_unit->declaration().is(IfcSchema::IfcSIUnit::Class())) {
								IfcSchema::IfcSIUnit* si_unit = named_unit->as<IfcSchema::IfcSIUnit>();
								if (si_unit->hasPrefix()) {
									current_unit_name = IfcSchema::IfcSIPrefix::ToString(si_unit->Prefix()) + unit_name;
								}
								current_unit_name += IfcSchema::IfcSIUnitName::ToString(si_unit->Name());
							}
							if (named_unit->UnitType() == IfcSchema::IfcUnitEnum::IfcUnit_LENGTHUNIT) {
								unit_name = current_unit_name;
								unit_magnitude = current_unit_magnitude;
								setValue(IfcGeom::Kernel::GV_LENGTH_UNIT, current_unit_magnitude);
								length_unit_encountered = true;
							} else {
								setValue(IfcGeom::Kernel::GV_PLANEANGLE_UNIT, current_unit_magnitude);
								angle_unit_encountered = true;
							}
						}
					}
				}
			}
		}
	} catch (const IfcParse::IfcException& ex) {
		std::stringstream ss;
		ss << "Failed to determine unit information '" << ex.what() << "'";
		Logger::Message(Logger::LOG_ERROR, ss.str());
	}

	if (!length_unit_encountered) {
		Logger::Error("No length unit encountered");
	}

	if (!angle_unit_encountered) {
		Logger::Error("No plane angle unit encountered");
	}

	return std::pair<std::string, double>(unit_name, unit_magnitude);
}

bool IfcGeom::Kernel::convert_layerset(const IfcSchema::IfcProduct* product, std::vector<Handle_Geom_Surface>& surfaces, std::vector<const SurfaceStyle*>& styles, std::vector<double>& thicknesses) {
	IfcSchema::IfcMaterialLayerSetUsage* usage = 0;
	Handle_Geom_Surface reference_surface;

	IfcSchema::IfcRelAssociates::list::ptr associations = product->HasAssociations();
	for (IfcSchema::IfcRelAssociates::list::it it = associations->begin(); it != associations->end(); ++it) {
		IfcSchema::IfcRelAssociatesMaterial* associates_material = (**it).as<IfcSchema::IfcRelAssociatesMaterial>();
		if (associates_material) {
			usage = associates_material->RelatingMaterial()->as<IfcSchema::IfcMaterialLayerSetUsage>();
			break;
		}
	}

	if (!usage) {
		return false;
	}

	IfcSchema::IfcRepresentation* body_representation = find_representation(product, "Body");

	if (!body_representation) {
		Logger::Warning("No body representation for product", product);
		return false;
	}

	if (product->declaration().is(IfcSchema::IfcWall::Class())) {
		IfcSchema::IfcRepresentation* axis_representation = find_representation(product, "Axis");

		if (!axis_representation) {
			Logger::Message(Logger::LOG_WARNING, "No axis representation for:", product);
			return false;
		}

		IfcRepresentationShapeItems axis_items;
		{
			Kernel temp = *this;
			temp.setValue(GV_DIMENSIONALITY, -1.);
			temp.convert_shapes(axis_representation, axis_items);
		}

		TopoDS_Shape axis_shape;
		flatten_shape_list(axis_items, axis_shape, false);

		TopExp_Explorer exp(axis_shape, TopAbs_EDGE);
		TopoDS_Edge axis_edge;
		int edge_count = 0;

		if (exp.More()) {
			axis_edge = TopoDS::Edge(exp.Current());
			++ edge_count;
		} else {
			Logger::Message(Logger::LOG_WARNING, "No edge found in axis representation:", product);
			return false;
		}

		double u1, u2;
		Handle_Geom_Curve axis_curve = BRep_Tool::Curve(axis_edge, u1, u2);

		if (true) { /**< @todo Why always true? */
			if (axis_curve->DynamicType() == STANDARD_TYPE(Geom_Line)) {
				Handle_Geom_Line axis_line = Handle_Geom_Line::DownCast(axis_curve);
				// @todo note that this creates an offset into the wrong order, the cross product arguments should be
				// reversed. This causes some inversions later on, e.g. if(positive) { reverse(); }
				reference_surface = new Geom_Plane(axis_line->Lin().Location(), axis_line->Lin().Direction() ^ gp::DZ());
			} else if (axis_curve->DynamicType() == STANDARD_TYPE(Geom_Circle)) {
				// @todo note that in this branch this inversion does not seem to take place.
				Handle_Geom_Circle axis_line = Handle_Geom_Circle::DownCast(axis_curve);
				reference_surface = new Geom_CylindricalSurface(axis_line->Position(), axis_line->Radius());
			} else {
				Logger::Message(Logger::LOG_ERROR, "Unsupported underlying curve of Axis representation:", product);
				return false;
			}
		} else {
			// Unfortunately this does not work when its intersection
			// is calculated later on when the layerset is applied.
			reference_surface = new Geom_SurfaceOfLinearExtrusion(axis_curve, gp::DZ());
		}
		
	} else {
		IfcSchema::IfcExtrudedAreaSolid::list::ptr extrusions = IfcParse::traverse(body_representation)->as<IfcSchema::IfcExtrudedAreaSolid>();
		
		if (extrusions->size() != 1) {
			Logger::Message(Logger::LOG_WARNING, "No single extrusion found in body representation for:", product);
			return false;
		}

		IfcSchema::IfcExtrudedAreaSolid* extrusion = *extrusions->begin();

		gp_Trsf extrusion_position;

		bool has_position = true;
#ifdef USE_IFC4
		has_position = extrusion->hasPosition();
#endif
		if (has_position) {
			if (!convert(extrusion->Position(), extrusion_position)) {
				Logger::Message(Logger::LOG_ERROR, "Failed to convert placement for extrusion of:", product);
				return false;
			}
		}

		gp_Dir extrusion_direction;
		if (!convert(extrusion->ExtrudedDirection(), extrusion_direction)) {
			Logger::Message(Logger::LOG_ERROR, "Failed to convert direction for extrusion of:", product);
			return false;
		}

		reference_surface = new Geom_Plane(extrusion_position.TranslationPart(), extrusion_direction);
	}

	const IfcSchema::IfcMaterialLayerSet* layerset = usage->ForLayerSet();
	const bool positive = usage->DirectionSense() == IfcSchema::IfcDirectionSenseEnum::IfcDirectionSense_POSITIVE;
	double offset = usage->OffsetFromReferenceLine() * getValue(GV_LENGTH_UNIT);

	IfcSchema::IfcMaterialLayer::list::ptr material_layers = layerset->MaterialLayers();

	surfaces.push_back(new Geom_OffsetSurface(reference_surface, -offset));

	for (IfcSchema::IfcMaterialLayer::list::it it = material_layers->begin(); it != material_layers->end(); ++it) {
		styles.push_back(get_style((*it)->Material()));

		double thickness = (*it)->LayerThickness() * getValue(GV_LENGTH_UNIT);

		thicknesses.push_back(thickness);
		
		if (!positive) {
			thickness *= -1;
		}

		offset += thickness;

		if (fabs(offset) < 1.e-7) {
			surfaces.push_back(reference_surface);
		} else {
			surfaces.push_back(new Geom_OffsetSurface(reference_surface, -offset));
		}
	}

	if (positive) {
		std::reverse(surfaces.begin(), surfaces.end());
	}

	return true;
}

const Handle_Geom_Curve IfcGeom::Kernel::intersect(const Handle_Geom_Surface& a, const Handle_Geom_Surface& b) {
	GeomAPI_IntSS x(a, b, 1.e-7);
	if (x.IsDone() && x.NbLines() == 1) {
		return x.Line(1);
	} else {
		return Handle_Geom_Curve();
	}
}

const Handle_Geom_Curve IfcGeom::Kernel::intersect(const Handle_Geom_Surface& a, const TopoDS_Face& b) {
	return intersect(a, BRep_Tool::Surface(b));
}

const Handle_Geom_Curve IfcGeom::Kernel::intersect(const TopoDS_Face& a, const Handle_Geom_Surface& b) {
	return intersect(BRep_Tool::Surface(a), b);
}

bool IfcGeom::Kernel::intersect(const Handle_Geom_Curve& a, const Handle_Geom_Surface& b, gp_Pnt& p) {
	GeomAPI_IntCS x(a, b);
	if (x.IsDone() && x.NbPoints() == 1) {
		p = x.Point(1);
		return true;
	} else {
		return false;
	}
}

bool IfcGeom::Kernel::intersect(const Handle_Geom_Curve& a, const TopoDS_Face& b, gp_Pnt &c) {
	return intersect(a, BRep_Tool::Surface(b), c);
}

bool IfcGeom::Kernel::intersect(const Handle_Geom_Curve& a, const TopoDS_Shape& b, std::vector<gp_Pnt>& out) {
	TopExp_Explorer exp(b, TopAbs_FACE);
	gp_Pnt p;
	for (; exp.More(); exp.Next()) {
		if (intersect(a, TopoDS::Face(exp.Current()), p)) {
			out.push_back(p);
		}
	}
	return !out.empty();
}

bool IfcGeom::Kernel::intersect(const Handle_Geom_Surface& a, const TopoDS_Shape& b, std::vector< std::pair<Handle_Geom_Surface, Handle_Geom_Curve> >& out) {
	TopExp_Explorer exp(b, TopAbs_FACE);
	for (; exp.More(); exp.Next()) {
		const TopoDS_Face& f = TopoDS::Face(exp.Current());
		const Handle_Geom_Surface& s = BRep_Tool::Surface(f);
		Handle_Geom_Curve crv = intersect(a, s);
		if (!crv.IsNull()) {
			out.push_back(std::make_pair(s, crv));
		}
	}
	return !out.empty();
}

bool IfcGeom::Kernel::closest(const gp_Pnt& a, const std::vector<gp_Pnt>& b, gp_Pnt& c) {
	double minimal_distance = std::numeric_limits<double>::infinity();
	for (std::vector<gp_Pnt>::const_iterator it = b.begin(); it != b.end(); ++it) {
		const double d = a.Distance(*it);
		if (d < minimal_distance) {
			minimal_distance = d;
			c = *it;
		}
	}
	return minimal_distance != std::numeric_limits<double>::infinity();
}

bool IfcGeom::Kernel::project(const Handle_Geom_Curve& crv, const gp_Pnt& pt, gp_Pnt& p, double& u, double& d) {
	ShapeAnalysis_Curve sac;
	sac.Project(crv, pt, 1e-3, p, u, false);
	d = pt.Distance(p);
	return true;
}

bool IfcGeom::Kernel::find_wall_end_points(const IfcSchema::IfcWall* wall, gp_Pnt& start, gp_Pnt& end) {
	IfcSchema::IfcRepresentation* axis_representation = find_representation(wall, "Axis");
	if (!axis_representation) {
		return false;
	}
		
	IfcRepresentationShapeItems items;
	{
		Kernel temp = *this;
		temp.setValue(GV_DIMENSIONALITY, -1.);
		temp.convert_shapes(axis_representation, items);
	}

	TopoDS_Vertex a, b;
	for (IfcRepresentationShapeItems::const_iterator it = items.begin(); it != items.end(); ++it) {
		TopExp_Explorer exp(it->Shape(), TopAbs_VERTEX);
		for (; exp.More(); exp.Next()) {
			b = TopoDS::Vertex(exp.Current());
			if (a.IsNull()) {
				a = b;
			}				
		}
	}
	
	if (a.IsNull() || b.IsNull()) {
		return false;
	}

	start = BRep_Tool::Pnt(a);
	end = BRep_Tool::Pnt(b);

	return true;
}

bool IfcGeom::Kernel::fold_layers(const IfcSchema::IfcWall* wall, const IfcRepresentationShapeItems& items, const std::vector<Handle_Geom_Surface>& surfaces, const std::vector<double>& thicknesses, std::vector< std::vector<Handle_Geom_Surface> >& result) {
	bool folds_made = false;
	
	IfcSchema::IfcRelConnectsPathElements::list::ptr connections(new IfcSchema::IfcRelConnectsPathElements::list);
	connections->push(wall->ConnectedFrom()->as<IfcSchema::IfcRelConnectsPathElements>());
	connections->push(  wall->ConnectedTo()->as<IfcSchema::IfcRelConnectsPathElements>());

	typedef std::vector<Handle_Geom_Surface> surfaces_t;
	typedef std::pair<Handle_Geom_Surface, Handle_Geom_Curve> curve_on_surface;
	typedef std::vector<curve_on_surface> curves_on_surfaces_t;
	typedef std::vector< std::pair< std::pair<IfcSchema::IfcConnectionTypeEnum::Value, IfcSchema::IfcConnectionTypeEnum::Value>, const IfcSchema::IfcProduct*> > endpoint_connections_t;
	typedef std::vector< std::vector<Handle_Geom_Surface> > result_t;
	endpoint_connections_t endpoint_connections;

	for (IfcSchema::IfcRelConnectsPathElements::list::it it = connections->begin(); it != connections->end(); ++it) {
		IfcSchema::IfcRelConnectsPathElements* connection = *it;
		IfcSchema::IfcConnectionTypeEnum::Value own_type = connection->RelatedElement() == wall
			? connection->RelatedConnectionType()
			: connection->RelatingConnectionType();
		IfcSchema::IfcConnectionTypeEnum::Value other_type = connection->RelatedElement() == wall
			? connection->RelatingConnectionType()
			: connection->RelatedConnectionType();
		if (other_type != IfcSchema::IfcConnectionTypeEnum::IfcConnectionType_ATPATH && 
		   (own_type == IfcSchema::IfcConnectionTypeEnum::IfcConnectionType_ATEND ||
			own_type == IfcSchema::IfcConnectionTypeEnum::IfcConnectionType_ATSTART))
		{
			IfcSchema::IfcElement* other = connection->RelatedElement() == wall
				? connection->RelatingElement()
				: connection->RelatedElement();
			if (other->as<IfcSchema::IfcWall>()) {
				endpoint_connections.push_back(std::make_pair(std::make_pair(own_type, other_type), other));
			}
		}
	}

	if (endpoint_connections.size() == 0) {
		return false;
	}

	int connection_type_count[2] = {0,0};
	for (endpoint_connections_t::const_iterator it = endpoint_connections.begin(); it != endpoint_connections.end(); ++it) {
		const int idx = it->first.first == IfcSchema::IfcConnectionTypeEnum::IfcConnectionType_ATSTART;
		connection_type_count[idx] ++;
	}

	gp_Trsf local;
	if (!convert(wall->ObjectPlacement(), local)) {
		return false;
	}
	local.Invert();

	{
		// Copy the unfolded surfaces
		result.resize(surfaces.size());
		std::vector< std::vector<Handle_Geom_Surface> >::iterator result_it = result.begin() + 1;
		std::vector<Handle_Geom_Surface>::const_iterator input_it = surfaces.begin() + 1;
		for(; input_it != surfaces.end() - 1; ++result_it, ++input_it) {
			result_it->push_back(*input_it);
		}
	}

	gp_Pnt own_axis_start, own_axis_end;
	find_wall_end_points(wall, own_axis_start, own_axis_end);

	for (int idx = 0; idx < 2; ++idx) {
		if (connection_type_count[idx] <= 1) {
			continue;
		}
		
		/*
		IfcSchema::IfcConnectionTypeEnum::Value connection_type = idx == 1
			? IfcSchema::IfcConnectionTypeEnum::IfcConnectionType_ATSTART
			: IfcSchema::IfcConnectionTypeEnum::IfcConnectionType_ATEND;
		*/

		std::set<const IfcSchema::IfcProduct*> others;
		endpoint_connections_t::iterator it = endpoint_connections.begin();
		while (it != endpoint_connections.end()) {
			const IfcSchema::IfcProduct* other = it->second;
			if (others.find(other) != others.end()) {
				it = endpoint_connections.erase(it);
				-- connection_type_count[idx];
			} else {
				others.insert(other);
				++it;
			}
		}

		/*
		Additionally one could check whether the end points are of the wall are really ~1 LayerThickness away from each other
		for (endpoint_connections_t::const_iterator it = endpoint_connections.begin(); it != endpoint_connections.end(); ++it) {
			IfcSchema::IfcConnectionTypeEnum::Value relating_connection_type = it->first.first;
			IfcSchema::IfcConnectionTypeEnum::Value related_connection_type = it->first.second;

			if (connection_type != relating_connection_type) {
				continue;
			}

			gp_Pnt other_axis_start, other_axis_end;
			find_wall_end_points(it->second->as<IfcSchema::IfcWall>(), other_axis_start, other_axis_end);

			gp_Trsf other;
			if (!convert(it->second->ObjectPlacement(), other)) {
				continue;
			}

			other.Transforms(other_axis_start.ChangeCoord());
			local.Transforms(other_axis_start.ChangeCoord());
			other.Transforms(other_axis_end.ChangeCoord());
			local.Transforms(other_axis_end.ChangeCoord());

			const gp_Pnt& a = relating_connection_type == IfcSchema::IfcConnectionTypeEnum::IfcConnectionType_ATSTART
				? own_axis_start
				: own_axis_end;

			const gp_Pnt& b = related_connection_type == IfcSchema::IfcConnectionTypeEnum::IfcConnectionType_ATSTART
				? other_axis_start
				: other_axis_end;

			const double d = a.Distance(b);
		}
		*/
	}

	for (endpoint_connections_t::const_iterator it = endpoint_connections.begin(); it != endpoint_connections.end(); ++it) {
		IfcSchema::IfcConnectionTypeEnum::Value connection_type = it->first.first;

		// If more than one wall connects to this start/end -point assume layers do not need to be folded
		const int idx = connection_type == IfcSchema::IfcConnectionTypeEnum::IfcConnectionType_ATSTART;
		if (connection_type_count[idx] > 1) continue;

		const gp_Pnt& own_end_point = connection_type == IfcSchema::IfcConnectionTypeEnum::IfcConnectionType_ATEND
			? own_axis_end
			: own_axis_start;
		const IfcSchema::IfcProduct* other_wall = it->second;

		gp_Trsf other;
		if (!convert(other_wall->ObjectPlacement(), other)) {
			Logger::Error("Failed to convert placement", other_wall);
			continue;
		}

		IfcSchema::IfcRepresentation* axis_representation = find_representation(other_wall, "Axis");

		if (!axis_representation) {
			Logger::Warning("Joined wall has no axis representation", other_wall);
			continue;
		}
		
		IfcRepresentationShapeItems axis_items;
		{
			Kernel temp = *this;
			temp.setValue(GV_DIMENSIONALITY, -1.);
			temp.convert_shapes(axis_representation, axis_items);
		}

		TopoDS_Shape axis_shape;
		flatten_shape_list(axis_items, axis_shape, false);
		
		// local and other are IfcLocalPlacements and therefore have a unit
		// scale factor that can be applied by means of TopoDS_Shape::Move()
		axis_shape.Move(other);
		axis_shape.Move(local);
		
		TopoDS_Shape body_shape;
		flatten_shape_list(items, body_shape, false);

		Handle_Geom_Curve axis_curve;
		double axis_u1, axis_u2;
				
		{ 
			TopExp_Explorer exp(axis_shape, TopAbs_EDGE);
			if (!exp.More()) {
				return false;
			}

			TopoDS_Edge axis_edge = TopoDS::Edge(exp.Current());
			axis_curve = BRep_Tool::Curve(axis_edge, axis_u1, axis_u2);

			gp_Pnt other_a_1, other_a_2;
			axis_curve->D0(axis_u1, other_a_1);
			axis_curve->D0(axis_u2, other_a_2);

			if (axis_u2 < axis_u1) {
				std::swap(axis_u1, axis_u2);
			}
			exp.Next();

			for (; exp.More(); exp.Next()) {
				TopoDS_Edge axis_edge2 = TopoDS::Edge(exp.Current());
				TopExp_Explorer exp2(axis_edge2, TopAbs_VERTEX);
				for (; exp2.More(); exp2.Next()) {
					gp_Pnt p = BRep_Tool::Pnt(TopoDS::Vertex(exp2.Current()));
					gp_Pnt pp;
					double u, d;
					if (project(axis_curve, p, pp, u, d)) {
						if (u < axis_u1) axis_u1 = u;
						if (u > axis_u2) axis_u2 = u;
					}
				}				
			}
		}
		
		double layer_offset = 0;
		
		std::vector<double>::const_iterator thickness = thicknesses.begin();
		result_t::iterator result_vector = result.begin() + 1;

		for (surfaces_t::const_iterator jt = surfaces.begin() + 1; jt != surfaces.end() - 1; ++jt, ++result_vector) {
			layer_offset += *thickness++;

			bool found_intersection = false;
			boost::optional<gp_Pnt> point_outside_param_range;
			//double param;
				
			const Handle_Geom_Surface& surface = *jt;

			GeomAPI_IntCS intersections(axis_curve, surface);
			if (intersections.IsDone() && intersections.NbPoints() == 1) {
				const gp_Pnt& p = intersections.Point(1);
				double u, v, w;
				intersections.Parameters(1, u, v, w);
				if (w < axis_u1 || w > axis_u2) {
					point_outside_param_range = p;
					//param = w;
				} else {
					// Found an intersection. Layer end point is covered by connecting wall
					found_intersection = true;
					break;
				}
			}

			if (!found_intersection && point_outside_param_range) {

				/*
				Is there a bug in Open Cascade related to the intersection
				of offset surfaces constructed from linear extrusions?
				Handle_Geom_Surface xy = new Geom_Plane(gp::Origin(), gp::DZ());
				// Handle_Geom_Surface yz = new Geom_Plane(gp::Origin(), gp::DX());
				// Handle_Geom_Surface yz2 = new Geom_OffsetSurface(yz, 1.);
				Handle_Geom_Curve ln = new Geom_Line(gp::Origin(), gp::DX());
				Handle_Geom_Surface yz = new Geom_SurfaceOfLinearExtrusion(ln, gp::DZ());
				Handle_Geom_Surface yz2 = new Geom_OffsetSurface(yz, 1.);
				intersect(xy, yz2);
				*/
				
				Handle_Geom_Surface plane = new Geom_Plane(*point_outside_param_range, gp::DZ());

				curves_on_surfaces_t layer_ends;
				intersect(surface, body_shape, layer_ends);

				Handle_Geom_Curve layer_body_intersection;
				Handle_Geom_Surface body_surface;
				double mind = std::numeric_limits<double>::infinity();
				for (curves_on_surfaces_t::const_iterator kt = layer_ends.begin(); kt != layer_ends.end(); ++kt) {
					gp_Pnt p;
					gp_Vec v;
					double u, d;
					kt->second->D1(0., p, v);
					if (ALMOST_THE_SAME(0., v.Dot(gp::DZ()))) {
						// Filter horizontal curves
						continue;
					}
					if (project(kt->second, own_end_point, p, u, d)) {
						if (d < mind) {
							body_surface = kt->first;
							layer_body_intersection = kt->second;
							mind = d;
						}
					}
				}

				GeomAPI_IntCS intersection2(layer_body_intersection, plane);
				if (intersection2.IsDone() && intersection2.NbPoints() == 1) {
					const gp_Pnt& layer_end_point = intersection2.Point(1);
					GeomAPI_IntSS intersection3(surface, plane, 1.e-7);
					if (intersection3.IsDone() && intersection3.NbLines() == 1) {
						Handle_Geom_Curve layer_line = intersection3.Line(1);
						GeomAdaptor_Curve layer_line_adaptor(layer_line);
						ShapeAnalysis_Curve sac;
						gp_Pnt layer_end_point_projected; double layer_end_point_param;
						sac.Project(layer_line, layer_end_point, 1e-3, layer_end_point_projected, layer_end_point_param, false);

						GCPnts_AbscissaPoint dst(layer_line_adaptor, layer_offset, layer_end_point_param);
						if (dst.IsDone()) {
							gp_Pnt layer_fold_point;
							layer_line->D0(dst.Parameter(), layer_fold_point);
							
							GeomAPI_IntSS intersection4(body_surface, plane, 1.e-7);
							if (intersection4.IsDone() && intersection4.NbLines() == 1) {
								Handle_Geom_Curve body_trim_curve = intersection4.Line(1);
								ShapeAnalysis_Curve sac2;
								gp_Pnt layer_fold_point_projected; double layer_fold_point_param;
								sac2.Project(body_trim_curve, layer_fold_point, 1.e-7, layer_fold_point_projected, layer_fold_point_param, false);
								Handle_Geom_Curve fold_curve = new Geom_OffsetCurve(body_trim_curve->Reversed(), layer_fold_point_projected.Distance(layer_fold_point), gp::DZ());

								Handle_Geom_Surface fold_surface = new Geom_SurfaceOfLinearExtrusion(fold_curve, gp::DZ());
								result_vector->push_back(fold_surface);
								folds_made = true;
							}
						}
					}
				}
					
			}
		
		}
	}

	return folds_made;
}

namespace {

#if OCC_VERSION_HEX >= 0x70200
	bool split(IfcGeom::Kernel&, const TopoDS_Shape& input, const TopTools_ListOfShape& operands, double eps, std::vector<TopoDS_Shape>& slices) {
		if (operands.Extent() < 2) {
			// Needs to have at least two cutting surfaces for the ordering based on surface containment to work.
			return false;
		}

		BRepAlgoAPI_Splitter split;
		TopTools_ListOfShape input_list;
		input_list.Append(input);
		split.SetArguments(input_list);
		split.SetTools(operands);
		split.SetNonDestructive(true);
		split.SetFuzzyValue(eps);
		split.Build();

		if (!split.IsDone()) {
			return false;
		} else {

			std::map<Geom_Surface*, int> surfaces;

			// NB 1, since first surface has been excluded
			int i = 1;
			for (TopTools_ListIteratorOfListOfShape it(operands); it.More(); it.Next(), ++i) {
				TopExp_Explorer exp(it.Value(), TopAbs_FACE);
				for (; exp.More(); exp.Next()) {
					surfaces.insert(std::make_pair(BRep_Tool::Surface(TopoDS::Face(exp.Current())).get(), i));
				}
			}

			// Count subshapes
			size_t n = 0;
			TopoDS_Iterator sit(split.Shape());
			for (; sit.More(); sit.Next()) {
				++n;
			}

			// Initialize storage
			slices.resize(n);

			sit.Initialize(split.Shape());
			for (; sit.More(); sit.Next()) {

				// Iterate over the faces of solid to find correspondence to original
				// splitting surfaces. For the outmost slices, there will be a single
				// corresponding surface, because the outmost surfaces that align with
				// the body geometry have not been added as operands. For intermediate
				// slices, two surface indices should be find that should be next to
				// each other in the array of input surfaces.

				TopExp_Explorer exp(sit.Value(), TopAbs_FACE);
				int min = std::numeric_limits<int>::max();
				int max = std::numeric_limits<int>::min();
				for (; exp.More(); exp.Next()) {
					auto ssrf = BRep_Tool::Surface(TopoDS::Face(exp.Current()));
					auto it = surfaces.find(ssrf.get());
					if (it != surfaces.end()) {
						if (it->second < min) {
							min = it->second;

						}
						if (it->second > max) {
							max = it->second;
						}
					}
				}

				int idx = std::numeric_limits<int>::max();
				if (min != std::numeric_limits<int>::max()) {
					if (min == 1 && max == 1) {
						idx = 0;
					} else if (min + 1 == max || min == max) {
						idx = min;
					}
				}

				if (idx < slices.size()) {
					if (slices[idx].IsNull()) {
						slices[idx] = sit.Value();
						continue;
					}
				}

				Logger::Error("Unable to map layer geometry to material index");
				return false;
			}
		}

		return true;
	}
#else
	bool split(IfcGeom::Kernel& k, const TopoDS_Shape& input, const TopTools_ListOfShape& operands, double, std::vector<TopoDS_Shape>& slices) {
		TopTools_ListIteratorOfListOfShape it(operands);
		TopoDS_Shape i = input;
		for (; it.More(); it.Next()) {
			const TopoDS_Shape& s = it.Value();
			TopoDS_Shape a, b;

			Handle(Geom_Surface) surf;
			if (s.ShapeType() == TopAbs_FACE) {
				surf = BRep_Tool::Surface(TopoDS::Face(s));
			}

			if ((s.ShapeType() == TopAbs_FACE && k.split_solid_by_surface(i, surf, a, b)) ||
				(s.ShapeType() == TopAbs_SHELL && k.split_solid_by_shell(i, s, a, b)))
			{
				slices.push_back(b);
				i = a;	
			} else {
				return false;
			}
		}
		slices.push_back(i);
		return true;
	}
#endif
}

bool IfcGeom::Kernel::apply_folded_layerset(const IfcRepresentationShapeItems& items, const std::vector< std::vector<Handle_Geom_Surface> >& surfaces, const std::vector<const SurfaceStyle*>& styles, IfcRepresentationShapeItems& result) {
	Bnd_Box bb;
	TopoDS_Shape input;
	flatten_shape_list(items, input, false);

	typedef std::vector< std::vector<Handle_Geom_Surface> > folded_surfaces_t;
	typedef std::vector< std::pair< TopoDS_Face, std::pair<gp_Pnt, gp_Pnt> > > faces_with_mass_t;

	TopTools_ListOfShape shells;

	for (folded_surfaces_t::const_iterator it = surfaces.begin(); it != surfaces.end(); ++it) {
		if (it->empty()) {
			continue;
		} else if (it->size() == 1) {
			const Handle_Geom_Surface& surface = (*it)[0];
			double u1, v1, u2, v2;
			if (!project(surface, input, u1, v1, u2, v2)) {
				continue;
			}
			shells.Append(BRepBuilderAPI_MakeShell(surface, u1, v1, u2, v2).Shell());
		} else {
			faces_with_mass_t solids;		
			for (folded_surfaces_t::value_type::const_iterator jt = it->begin(); jt != it->end(); ++jt) {
				const Handle_Geom_Surface& surface = *jt;
				double u1, v1, u2, v2;
				if (!project(surface, input, u1, v1, u2, v2)) {
					continue;
				}
				TopoDS_Face face = BRepBuilderAPI_MakeFace(surface, u1, u2, v1, v2, 1.e-7).Face();
				gp_Pnt p, p1, p2; gp_Vec vu, vv, n;
				surface->D1((u1+u2)/2., (v1+v2)/2., p, vu, vv);
				n = vu ^ vv;
				p1 = p.Translated( n);
				p2 = p.Translated(-n);
				solids.push_back(std::make_pair(face, std::make_pair(p1, p2)));
			}
			

			if (solids.empty()) {
				continue;
			}

			faces_with_mass_t::iterator jt = solids.begin();
			TopoDS_Face& A = jt->first;
			TopoDS_Shape An = BRepPrimAPI_MakeHalfSpace(A, jt->second.second).Solid();
			for (++jt; jt != solids.end(); ++jt) {
				TopoDS_Face& B = jt->first;
				TopoDS_Shape Bn = BRepPrimAPI_MakeHalfSpace(B, jt->second.second).Solid();

				TopoDS_Shape a = BRepAlgoAPI_Cut(A, Bn);
				if (count(a, TopAbs_FACE) == 1) {
					A = TopoDS::Face(TopExp_Explorer(a, TopAbs_FACE).Current());
				}

				TopoDS_Shape b = BRepAlgoAPI_Cut(B, An);
				if (count(b, TopAbs_FACE) == 1) {
					B = TopoDS::Face(TopExp_Explorer(b, TopAbs_FACE).Current());
				}
			}

			BRepOffsetAPI_Sewing builder;
			for (faces_with_mass_t::const_iterator kt = solids.begin(); kt != solids.end(); ++kt) {
				builder.Add(kt->first);
			}
		
			builder.Perform();
			shells.Append(TopoDS::Shell(builder.SewedShape()));
		}
	}

	if (shells.Extent() == 0) {

		return false;

	} else if (shells.Extent() == 1) {
		
		for (IfcRepresentationShapeItems::const_iterator it = items.begin(); it != items.end(); ++it) {
			TopoDS_Shape a,b;
			if (split_solid_by_shell(it->Shape(), shells.First(), a, b)) {
				result.push_back(IfcRepresentationShapeItem(it->ItemId(), it->Placement(), b, styles[0] ? styles[0] : &it->Style()));
				result.push_back(IfcRepresentationShapeItem(it->ItemId(), it->Placement(), a, styles[1] ? styles[1] : &it->Style()));
			} else {
				continue;
			}
		}

		return true;

	} else {

		for (IfcRepresentationShapeItems::const_iterator it = items.begin(); it != items.end(); ++it) {

			const TopoDS_Shape& s = it->Shape();
			TopoDS_Solid sld;
			ensure_fit_for_subtraction(s, sld);

			std::vector<TopoDS_Shape> slices;
			if (split(*this, it->Shape(), shells, getValue(GV_PRECISION), slices) && slices.size() == styles.size()) {
				for (size_t i = 0; i < slices.size(); ++i) {
					result.push_back(IfcRepresentationShapeItem(it->ItemId(), it->Placement(), slices[i], styles[i] ? styles[i] : &it->Style()));
				}
			} else {
				return false;
			}
		}

		return true;

	}

}

bool IfcGeom::Kernel::apply_layerset(const IfcRepresentationShapeItems& items, const std::vector<Handle_Geom_Surface>& surfaces, const std::vector<const SurfaceStyle*>& styles, IfcRepresentationShapeItems& result) {
	if (surfaces.size() < 3) {

		return false;

	} else if (surfaces.size() == 3) {
		
		for (IfcRepresentationShapeItems::const_iterator it = items.begin(); it != items.end(); ++it) {
			TopoDS_Shape a,b;
			if (split_solid_by_surface(it->Shape(), surfaces[1], a, b)) {
				result.push_back(IfcRepresentationShapeItem(it->ItemId(), it->Placement(), b, styles[0] ? styles[0] : &it->Style()));
				result.push_back(IfcRepresentationShapeItem(it->ItemId(), it->Placement(), a, styles[1] ? styles[1] : &it->Style()));
			} else {
				continue;
			}
		}

		return true;

	} else {

		/*
		// Determine whether sequence of surfaces is consistent with surface normal, so that
		// layer operations are applied in the correct order. This seems to be always the case.
		Bnd_Box bb;
		for (IfcRepresentationShapeItems::const_iterator it = items.begin(); it != items.end(); ++it) {
			BRepBndLib::Add(it->Shape(), bb);
		}

		double x1, y1, z1, x2, y2, z2; 
		bb.Get(x1, y1, z1, x2, y2, z2);
		gp_Pnt p1(x1, y1, z1);
		gp_Pnt p2(x2, y2, z2);
		gp_Pnt avg = (p1.XYZ() + p2.XYZ()) / 2.;

		ShapeAnalysis_Surface sas1(surfaces[0]);
		ShapeAnalysis_Surface sas2(surfaces[1]);
		const gp_Pnt2d uv = sas1.ValueOfUV(avg, 1e-3);
		
		gp_Pnt ps1, ps2, mass;
		gp_Vec du1, dv1, du2, dv2;
		surfaces[0]->D1(uv.X(), uv.Y(), ps1, du1, dv1);
		const gp_Vec n1 = dv1.XYZ() ^ du1.XYZ();
		
		const bool reversed = gp_Dir(ps2.XYZ() - ps1.XYZ()).Dot(n1) < 0.;
		
		surfaces[surfaces.size() - 1]->D0(uv.X(), uv.Y(), mass);
		mass.ChangeCoord() += n1.XYZ();
		*/
		
		for (IfcRepresentationShapeItems::const_iterator it = items.begin(); it != items.end(); ++it) {

			const TopoDS_Shape& s = it->Shape();
			TopoDS_Solid sld;
			ensure_fit_for_subtraction(s, sld);

			TopTools_ListOfShape operands;
			for (unsigned i = 1; i < surfaces.size() - 1; ++i) {
				double u1, v1, u2, v2;
				if (!project(surfaces[i], sld, u1, v1, u2, v2)) {
					return false;
				}

				TopoDS_Face face = BRepBuilderAPI_MakeFace(surfaces[i], u1, u2, v1, v2, 1.e-7).Face();

				operands.Append(face);
			}

			std::vector<TopoDS_Shape> slices;
			if (split(*this, it->Shape(), operands, getValue(GV_PRECISION), slices) && slices.size() == styles.size()) {
				for (size_t i = 0; i < slices.size(); ++i) {
					result.push_back(IfcRepresentationShapeItem(it->ItemId(), it->Placement(), slices[i], styles[i] ? styles[i] : &it->Style()));
				}
			} else {
				return false;
			}
		}

		return true;
	}
}

IfcSchema::IfcRepresentation* IfcGeom::Kernel::find_representation(const IfcSchema::IfcProduct* product, const std::string& identifier) {
	if (!product->hasRepresentation()) return 0;
	IfcSchema::IfcProductRepresentation* prod_rep = product->Representation();
	IfcSchema::IfcRepresentation::list::ptr reps = prod_rep->Representations();
	for (IfcSchema::IfcRepresentation::list::it it = reps->begin(); it != reps->end(); ++it) {
		if ((**it).hasRepresentationIdentifier() && (**it).RepresentationIdentifier() == identifier) {
			return *it;
		}
	}
	return 0;
}

bool IfcGeom::Kernel::split_solid_by_surface(const TopoDS_Shape& input, const Handle_Geom_Surface& surface, TopoDS_Shape& front, TopoDS_Shape& back) {
	// Use an unbounded surface, that isolate part of the input shape,
	// to split this shape into two parts. Make sure that the addition
	// of the two result volumes matches that of the input.

	double u1, v1, u2, v2;
	if (!project(surface, input, u1, v1, u2, v2)) {
		return false;
	}

	TopoDS_Face face = BRepBuilderAPI_MakeFace(surface, u1, u2, v1, v2, 1.e-7).Face();
	gp_Pnt p, p1, p2; gp_Vec vu, vv, n;
	surface->D1((u1+u2)/2., (v1+v2)/2., p, vu, vv);
	n = vu ^ vv;
	p1 = p.Translated(-n);
	TopoDS_Solid solid = BRepPrimAPI_MakeHalfSpace(face, p1).Solid();

	const bool b = split_solid_by_shell(input, solid, front, back);
	return b;
}

bool IfcGeom::Kernel::split_solid_by_shell(const TopoDS_Shape& input, const TopoDS_Shape& shell, TopoDS_Shape& front, TopoDS_Shape& back) {
	// Use a shell, typically one or more connected faces, that isolate part
	// of the input shape, to split this shape into two parts. Make sure that
	// the addition of the two result volumes matches that of the input.
	
	TopoDS_Solid solid;
	if (shell.ShapeType() == TopAbs_SHELL) {
		solid = BRepBuilderAPI_MakeSolid(TopoDS::Shell(shell)).Solid();
	} else if (shell.ShapeType() == TopAbs_SOLID) {
		solid = TopoDS::Solid(shell);
	} else {
		return false;
	}
	apply_tolerance(solid, getValue(GV_PRECISION));

#if OCC_VERSION_HEX >= 0x70300
	TopTools_ListOfShape shapes;
#else
	BOPCol_ListOfShape shapes;
#endif
	shapes.Append(input);
	shapes.Append(solid);
	BOPAlgo_PaveFiller filler(new NCollection_IncAllocator); // TODO: Does this need to be freed?
	filler.SetArguments(shapes);
	filler.Perform();
	front = BRepAlgoAPI_Cut(input, solid, filler);
	back = BRepAlgoAPI_Common(input, solid, filler);

	bool is_null[2];

	for (int i = 0; i < 2; ++i) {
		TopoDS_Shape& shape = i == 0 ? front : back;
        const bool result_is_null = is_null[i] = shape.IsNull() != 0;
		if (result_is_null) {
			continue;
		}
		try {
			ShapeFix_Shape fix(shape);
			if (fix.Perform()) {
				shape = fix.Shape();
			}
		} catch (const Standard_Failure& e) {
			if (e.GetMessageString() && strlen(e.GetMessageString())) {
				Logger::Error(e.GetMessageString());
			} else {
				Logger::Error("Unknown error performing fixes");
			}
		} catch (...) {
			Logger::Error("Unknown error performing fixes");
		}
		BRepCheck_Analyzer analyser(shape);
		bool is_valid = analyser.IsValid() != 0;
		if (!is_valid) {
			return false;
		}
	}

	if (is_null[0] || is_null[1]) {
		Logger::Message(Logger::LOG_ERROR, "Null result obtained from layerset slicing");
		if (is_null[0] && is_null[1]) {
			return false;
		}
	}

	const double ab = shape_volume(input);
	const double a  = shape_volume(front);
	const double b  = shape_volume(back);

	return ALMOST_THE_SAME(ab, a+b, 1.e-3);
}

bool IfcGeom::Kernel::project(const Handle_Geom_Surface& srf, const TopoDS_Shape& shp, double& u1, double& v1, double& u2, double& v2, double widen) {
	// @todo std::unique_ptr for C++11
	ShapeAnalysis_Surface* sas = 0;
	Handle(Geom_Plane) pln;

	if (srf->DynamicType() == STANDARD_TYPE(Geom_Plane)) {
		// Optimize projection for specific cases
		pln = Handle(Geom_Plane)::DownCast(srf);
	} else if (srf->DynamicType() == STANDARD_TYPE(Geom_OffsetSurface) && Handle(Geom_OffsetSurface)::DownCast(srf)->BasisSurface()->DynamicType() == STANDARD_TYPE(Geom_Plane)) {
		// For an offset planar surface the projected UV coords are the same as the basis surface
		pln = Handle(Geom_Plane)::DownCast(Handle(Geom_OffsetSurface)::DownCast(srf)->BasisSurface());
	} else {
		sas = new ShapeAnalysis_Surface(srf);
	}

	u1 = v1 = +std::numeric_limits<double>::infinity();
	u2 = v2 = -std::numeric_limits<double>::infinity();

	gp_Pnt median;
	int vertex_count = 0;
	for (TopExp_Explorer exp(shp, TopAbs_VERTEX); exp.More(); exp.Next(), ++vertex_count) {
		gp_Pnt p = BRep_Tool::Pnt(TopoDS::Vertex(exp.Current()));
		median.ChangeCoord() += p.XYZ();

		gp_Pnt2d uv;
		if (sas) {
			uv = sas->ValueOfUV(p, 1e-3);
		} else {
			gp_Vec d = p.XYZ() - pln->Position().Location().XYZ();
			uv.SetX(d.Dot(pln->Position().XDirection()));
			uv.SetY(d.Dot(pln->Position().YDirection()));
		}
		
		if (uv.X() < u1) u1 = uv.X();
		if (uv.Y() < v1) v1 = uv.Y();
		if (uv.X() > u2) u2 = uv.X();
		if (uv.Y() > v2) v2 = uv.Y();
	}

	if (vertex_count > 0) {

		// Add a little bit of resolution so that the median is shifted towards the mass
		// of the curve. This helps to find the parameter ordering for conic surfaces.
		for (TopExp_Explorer exp(shp, TopAbs_EDGE); exp.More(); exp.Next(), ++vertex_count) {
			const TopoDS_Edge& e = TopoDS::Edge(exp.Current());

			double a, b;
			Handle_Geom_Curve crv = BRep_Tool::Curve(e, a, b);
			gp_Pnt p;
			crv->D0((a + b) / 2., p);

			median.ChangeCoord() += p.XYZ();
		}

		median.ChangeCoord().Divide(vertex_count);
		gp_Pnt2d uv;
		if (sas) {
			uv = sas->ValueOfUV(median, 1e-3);
		} else {
			gp_Vec d = median.XYZ() - pln->Position().Location().XYZ();
			uv.SetX(d.Dot(pln->Position().XDirection()));
			uv.SetY(d.Dot(pln->Position().YDirection()));
		}

		if (uv.X() < u1 || uv.X() > u2) {
			std::swap(u1, u2);
		}

		u1 -= widen;
		u2 += widen;
		v1 -= widen;
		v2 += widen;

	}

	delete sas;	
	return vertex_count > 0;
}

const IfcSchema::IfcRepresentationItem* IfcGeom::Kernel::find_item_carrying_style(const IfcSchema::IfcRepresentationItem* item) {
	if (item->StyledByItem()->size()) {
		return item;
	}

	while (item->declaration().is(IfcSchema::IfcBooleanClippingResult::Class())) {
		// All instantiations of IfcBooleanOperand (type of FirstOperand) are subtypes of
		// IfcGeometricRepresentationItem
		item = (IfcSchema::IfcGeometricRepresentationItem*) ((IfcSchema::IfcBooleanClippingResult*) item)->FirstOperand();
		if (item->StyledByItem()->size()) {
			return item;
		}
	}

	// TODO: Ideally this would be done for other entities (such as IfcCsgSolid) as well.
	// But neither are these very prevalent, nor does the current IfcOpenShell style
	// mechanism enable to conveniently style subshapes, which would be necessary for
	// distinctly styled union operands.

	return item;
}

bool IfcGeom::Kernel::is_identity_transform(IfcUtil::IfcBaseClass* l) {
	IfcSchema::IfcAxis2Placement2D* ax2d;
	IfcSchema::IfcAxis2Placement3D* ax3d;

	IfcSchema::IfcCartesianTransformationOperator2D* op2d;
	IfcSchema::IfcCartesianTransformationOperator3D* op3d;
	IfcSchema::IfcCartesianTransformationOperator2DnonUniform* op2dnonu;
	IfcSchema::IfcCartesianTransformationOperator3DnonUniform* op3dnonu;

	if((op2dnonu = l->as<IfcSchema::IfcCartesianTransformationOperator2DnonUniform>()) != 0) {
		gp_GTrsf2d gtrsf2d;
		convert(op2dnonu, gtrsf2d);
		return gtrsf2d.Form() == gp_Identity;
	} else if ((op2d = l->as<IfcSchema::IfcCartesianTransformationOperator2D>()) != 0) {
		gp_Trsf2d trsf2d;
		convert(op2d, trsf2d);
		return trsf2d.Form() == gp_Identity;
	} else if((op3dnonu = l->as<IfcSchema::IfcCartesianTransformationOperator3DnonUniform>()) != 0) {
		gp_GTrsf gtrsf;
		convert(op3dnonu, gtrsf);
		return gtrsf.Form() == gp_Identity;
	} else if ((op3d = l->as<IfcSchema::IfcCartesianTransformationOperator3D>()) != 0) {
		gp_Trsf trsf;
		convert(op3d, trsf);
		return trsf.Form() == gp_Identity;
	} else if((ax2d = l->as<IfcSchema::IfcAxis2Placement2D>()) != 0) {
		gp_Trsf2d trsf2d;
		convert(ax2d, trsf2d);
		return trsf2d.Form() == gp_Identity;
	} else if ((ax3d = l->as<IfcSchema::IfcAxis2Placement3D>()) != 0) {
		gp_Trsf trsf;
		convert(ax3d, trsf);
		return trsf.Form() == gp_Identity;
	} else {
		throw IfcParse::IfcException("Invalid valuation for IfcAxis2Placement / IfcCartesianTransformationOperator");
	}
}

bool IfcGeom::Kernel::approximate_plane_through_wire(const TopoDS_Wire& wire, gp_Pln& plane) {
	// Newell's Method is used for the normal calculation
	// as a simple edge cross product can give opposite results
	// for a concave face boundary.
	// Reference: Graphics Gems III p. 231

	double x = 0, y = 0, z = 0;
	gp_Pnt current, previous, first;
	gp_XYZ center;
	int n = 0;
	
	BRepTools_WireExplorer exp(wire);

	for (;; exp.Next()) {
		const bool has_more = exp.More() != 0;
		if (has_more) {
			const TopoDS_Vertex& v = exp.CurrentVertex();
			current = BRep_Tool::Pnt(v);
			center += current.XYZ();
		} else {
			current = first;
		}
		if (n) {
			const double& xn = previous.X();
			const double& yn = previous.Y();
			const double& zn = previous.Z();
			const double& xn1 = current.X();
			const double& yn1 = current.Y();
			const double& zn1 = current.Z();
			x += (yn - yn1)*(zn + zn1);
			y += (xn + xn1)*(zn - zn1);
			z += (xn - xn1)*(yn + yn1);
		} else {
			first = current;
		}
		if (!has_more) {
			break;
		}
		previous = current;
		++n;
	}

	if (n < 3) {
		return false;
	}

	plane = gp_Pln(center / n, gp_Dir(x, y, z));
	return true;
}

bool IfcGeom::Kernel::flatten_wire(TopoDS_Wire& wire) {
	gp_Pln pln;
	if (!approximate_plane_through_wire(wire, pln)) {
		return false;
	}
	TopoDS_Face face = BRepBuilderAPI_MakeFace(pln).Face();
	BRepAlgo_NormalProjection proj(face);
	proj.Add(wire);
	proj.Build();
	if (!proj.IsDone()) {
		return false;
	}
	TopTools_ListOfShape list;
	proj.BuildWire(list);
	if (list.Extent() != 1) {
		return false;
	}
	wire = TopoDS::Wire(list.First());
	return true;
}

bool IfcGeom::Kernel::triangulate_wire(const TopoDS_Wire& wire, TopTools_ListOfShape& faces) {
	// This is a bit of a precarious approach, but seems to work for the 
	// versions of OCCT tested for. OCCT has a Delaunay triangulation function 
	// BRepMesh_Delaun, but it is notoriously hard to interpret the results 
	// (due to the Bowyer-Watson super triangle perhaps?). Therefore 
	// alternatively we use the regular OCCT incremental mesher on a new face 
	// created from the UV coordinates of the original wire. Pray to our gods 
	// that the vertex coordinates are unaffected by the meshing algorithm and 
	// map them back to 3d coordinates when iterating over the mesh triangles. 

	typedef std::pair<double, double> uv_node;

	gp_Pln pln;
	if (!approximate_plane_through_wire(wire, pln)) {
		return false;
	}

	const gp_XYZ& udir = pln.Position().XDirection().XYZ();
	const gp_XYZ& vdir = pln.Position().YDirection().XYZ();
	const gp_XYZ& pnt = pln.Position().Location().XYZ();
	
	BRepTools_WireExplorer exp(wire);
	BRepBuilderAPI_MakePolygon mp;
	std::map<uv_node, gp_Pnt> mapping;

	// Add UV coordinates to a newly created polygon
	for (; exp.More(); exp.Next()) {
		gp_Pnt p = BRep_Tool::Pnt(exp.CurrentVertex());
		double u = (p.XYZ() - pnt).Dot(udir);
		double v = (p.XYZ() - pnt).Dot(vdir);
		mp.Add(gp_Pnt(u, v, 0));
		mapping.insert(std::make_pair(std::make_pair(u, v), p));
	}

	// Not closed by default
	mp.Close();

	// Create a new face from the {u,v,0} wire and mesh the face
	TopoDS_Face face = BRepBuilderAPI_MakeFace(mp.Wire());
	BRepMesh_IncrementalMesh(face, Precision::Confusion());

	int n123[3]; 
	TopLoc_Location loc;
	Handle_Poly_Triangulation tri = BRep_Tool::Triangulation(face, loc);
	
	if (!tri.IsNull()) {
		const TColgp_Array1OfPnt& nodes = tri->Nodes();

		const Poly_Array1OfTriangle& triangles = tri->Triangles();
		for (int i = 1; i <= triangles.Length(); ++i) {			
			if (face.Orientation() == TopAbs_REVERSED)
				triangles(i).Get(n123[2], n123[1], n123[0]);
			else triangles(i).Get(n123[0], n123[1], n123[2]);
			
			// Create polygons from the mesh vertices
			BRepBuilderAPI_MakePolygon mp2;
			for (int j = 0; j < 3; ++j) {
				const gp_Pnt& uv = nodes.Value(n123[j]);
				uv_node key = std::make_pair(uv.X(), uv.Y());

				if (mapping.find(key) == mapping.end()) {
					Logger::Error("Internal error: unable to unproject uv-mesh");
					return false;
				}

				const gp_Pnt& p = mapping.find(key)->second;
				mp2.Add(p);
			}
			mp2.Close();

			BRepBuilderAPI_MakeFace mf(mp2.Wire());
			if (mf.IsDone()) {
				TopoDS_Face triangle_face = mf.Face();
				TopoDS_Iterator jt(triangle_face, false);
				for (; jt.More(); jt.Next()) {
					const TopoDS_Wire& w = TopoDS::Wire(jt.Value());
					if (w.Orientation() != wire.Orientation()) {
						triangle_face.Reverse();
					}
				}
				faces.Append(triangle_face);
			}
		}
	}

	return true;
}

TopoDS_Shape IfcGeom::Kernel::apply_transformation(const TopoDS_Shape& s, const gp_Trsf& t) {
	if (t.Form() == gp_Identity) {
		return s;
	} else {
		/// @todo set to 1. and exactly 1. or use epsilon?
		if (t.ScaleFactor() != 1.) {
			return BRepBuilderAPI_Transform(s, t, true);
		} else {
			return s.Moved(t);
		}
	}
}

TopoDS_Shape IfcGeom::Kernel::apply_transformation(const TopoDS_Shape& s, const gp_GTrsf& t) {
	if (t.Form() == gp_Other) {
		return BRepBuilderAPI_GTransform(s, t, true);
	} else {

		return apply_transformation(s, t.Trsf());
	}
}

namespace {

	/*
	 * A small helper utility to wrap around a numeric range
	*/
	class bounded_int {
	private:
		int i;
		size_t n;
	public:
		bounded_int(int i, size_t n) : i(i), n(n) {}

		bounded_int& operator--() {
			--i;
			if (i == -1) {
				i = n - 1;
			}
			return *this;
		}

		bounded_int& operator++() {
			++i;
			if (i == (int) n) {
				i = 0;
			}
			return *this;
		}

		operator int() { return i; }
	};

	std::string format_pnt(const gp_Pnt& p) {
		std::stringstream ss;
		ss << std::fixed << std::setprecision(4) << p.X() << " " << p.Y() << " " << p.Z();
		return ss.str();
	}

	std::string format_edge(const TopoDS_Edge& e) {
		std::stringstream ss;
		TopoDS_Vertex v1, v2;
		TopExp::Vertices(e, v1, v2);
		gp_Pnt p1 = BRep_Tool::Pnt(v1);
		gp_Pnt p2 = BRep_Tool::Pnt(v2);
		ss << "edge " << format_pnt(p1) << " -> " << format_pnt(p2);
		return ss.str();
	}

}

bool IfcGeom::Kernel::wire_intersections(const TopoDS_Wire& wire, TopTools_ListOfShape& wires) {
	if (!wire.Closed()) {
		wires.Append(wire);
		return false;
	}

	int n = count(wire, TopAbs_EDGE);
	if (n < 3) {
		wires.Append(wire);
		return false;
	}

	// Note: initialize empty
	Handle(ShapeExtend_WireData) wd = new ShapeExtend_WireData();

	// ... to be sure to get consecutive edges
	BRepTools_WireExplorer exp(wire);
	IfcGeom::impl::tree<int> tree;

	int edge_idx = 0;
	for (; exp.More(); exp.Next()) {
		wd->Add(exp.Current());
		if (n > 64) {
			// tfk: indices in tree are 0-based vd 1-based in wiredata
			tree.add(edge_idx++, exp.Current());
		}
	}

	if (wd->NbEdges() != n) {
		// If the number of edges differs, BRepTools_WireExplorer did not
		// reach every edge, probably due to loops exactly at vertex locations.
		// This is not supported by this algorithm which only elimates loops
		// due to edge crossings.

		throw geometry_exception("Invalid loop");
	}
	
	bool intersected = false;

	// tfk: Extrema on infinite curves proved to be more robust.
	// TopoDS_Face face = BRepBuilderAPI_MakeFace(wire, true).Face();
	// ShapeAnalysis_Wire saw(wd, face, getValue(GV_PRECISION));
	
	const double eps = faceset_helper_
		? faceset_helper_->epsilon()
		: (std::min)(min_edge_length(wire) / 2., getValue(GV_PRECISION) * 10.);

	for (int i = 2; i < n; ++i) {

		std::vector<int> js;
		if (n > 64) {
			Bnd_Box b;
			BRepBndLib::Add(wd->Edge(i + 1), b);
			b.Enlarge(eps);
			js = tree.select_box(b, false);
		} else {
			boost::push_back(js, boost::irange(0, i - 1));
		}

		for(std::vector<int>::const_iterator it = js.begin(); it != js.end(); ++it) {
            int j = *it;

			if (n > 64) {
				if (j > i) {
					continue;
				}
				if ((std::max)(i, j) - (std::min)(i, j) <= 1) {
					continue;
				}
			} 
			
			// Only check non-consecutive edges
			if (i == n - 1 && j == 0) continue;
			
			double u11, u12, u21, u22, U1, U2;
			GeomAPI_ExtremaCurveCurve ecc(
				BRep_Tool::Curve(wd->Edge(i + 1), u11, u12),
				BRep_Tool::Curve(wd->Edge(j + 1), u21, u22)
			);

			// @todo: extend this to work in case of multiple extrema and curved segments.
			const bool unbounded_intersects = (ecc.NbExtrema() == 1 && ecc.Distance(1) < eps);
			if (unbounded_intersects) {
				ecc.Parameters(1, U1, U2);

				if (u11 > u12) {
					std::swap(u11, u12);
				}
				if (u21 > u22) {
					std::swap(u21, u22);
				}

				/// @todo: tfk: probably need different thresholds on non-linear curves
				u11 -= eps;
				u12 += eps;
				u21 -= eps;
				u22 += eps;

				// tfk: code below is for ShapeAnalysis_Wire::CheckIntersectingEdges()
				// IntRes2d_SequenceOfIntersectionPoint points2d;
				// TColgp_SequenceOfPnt points3d;
				// TColStd_SequenceOfReal errors;
				// if (saw.CheckIntersectingEdges(i + 1, j + 1, points2d, points3d, errors)) {

				if (u11 < U1 && U1 < u12 && u21 < U2 && U2 < u22) {

					intersected = true;

					// Explore a forward and backward cycle from the intersection point
					for (int fb = 0; fb <= 1; ++fb) {
						const bool forward = fb == 0;

						BRepBuilderAPI_MakeWire mw;
						bool first = true;

						for (bounded_int k(j, n);;) {
							bool intersecting = k == j || k == i;
							if (intersecting) {
								TopoDS_Edge e = wd->Edge(k + 1);

								TopoDS_Vertex v1, v2;
								TopExp::Vertices(e, v1, v2, true);
								const TopoDS_Vertex* v = first == forward ? &v2 : &v1;

								// gp_Pnt p2 = points3d.Value(1);

								gp_Pnt p1 = BRep_Tool::Pnt(*v);
								gp_Pnt pp1, pp2;
								ecc.Points(1, pp1, pp2);
								const gp_Pnt& p2 = k == i ? pp1 : pp2;

								// Substitute with a new edge from/to the intersection point
								if (p1.Distance(p2) > getValue(GV_PRECISION) * 2) {
									double _, __;
									Handle_Geom_Curve crv = BRep_Tool::Curve(e, _, __);
									BRepBuilderAPI_MakeEdge me(crv, p1, p2);
									TopoDS_Edge ed = me.Edge();
									mw.Add(ed);
								}

								first = false;
							} else {
								// Re-use original edge
								mw.Add(wd->Edge(k + 1));
							}

							if (k == i) {
								break;
							}

							if (forward) {
								++k;
							} else {
								--k;
							}
						}

						// Recursively process both cuts
						wire_intersections(mw.Wire(), wires);
					}

					return true;
				}

			}
		}
	}

	// No intersections found, append original wire
	if (!intersected) {
		wires.Append(wire);
	}

	return intersected;
}

void IfcGeom::Kernel::select_largest(const TopTools_ListOfShape& shapes, TopoDS_Shape& largest) {
	double mass = 0.;	
	TopTools_ListIteratorOfListOfShape it(shapes);
	for (; it.More(); it.Next()) {
		/*
		// tfk: bounding box is more efficient probably
		const TopoDS_Wire& w = TopoDS::Wire(it.Value());
		TopoDS_Face face = BRepBuilderAPI_MakeFace(w).Face();
		const double m = face_area(face);
		*/

		Bnd_Box bb;
		BRepBndLib::AddClose(it.Value(), bb);
		double xyz_min[3], xyz_max[3];
		bb.Get(xyz_min[0], xyz_min[1], xyz_min[2], xyz_max[0], xyz_max[1], xyz_max[2]);
		const double eps = getValue(GV_PRECISION);

		double m = 1.;
		for (int i = 0; i < 3; ++i) {
			if (Precision::IsNegativeInfinite(xyz_min[i])) {
				xyz_min[i] = 0.;
			}
			if (Precision::IsInfinite(xyz_max[i])) {
				xyz_max[i] = 0.;
			}			
			m *= (xyz_max[i] + eps) - (xyz_min[i] - eps);
		}

		if (m > mass) {
			mass = m;
			largest = it.Value();
		}
	}
}

bool IfcGeom::Kernel::fit_halfspace(const TopoDS_Shape& a, const TopoDS_Shape& b, TopoDS_Shape& box, double& height) {
	TopExp_Explorer exp(b, TopAbs_FACE);
	if (!exp.More()) {
		return false;
	}

	TopoDS_Face face = TopoDS::Face(exp.Current());
	exp.Next();

	if (exp.More()) {
		return false;
	}

	Handle(Geom_Surface) surf = BRep_Tool::Surface(face);

	// const gp_XYZ xyz = a.Location().Transformation().TranslationPart();
	// std::cout << "dz " << xyz.Z() << std::endl;

	if (surf->DynamicType() != STANDARD_TYPE(Geom_Plane)) {
		return false;
	}

	Bnd_Box bb;
	BRepBndLib::Add(a, bb);

	if (bb.IsVoid()) {
		return false;
	}

	double xs[2], ys[2], zs[2];
	bb.Get(xs[0], ys[0], zs[0], xs[1], ys[1], zs[1]);

	gp_Pln pln = Handle(Geom_Plane)::DownCast(surf)->Pln();

	gp_Pnt P = pln.Position().Location();
	gp_Vec z = pln.Position().Direction();
	gp_Vec x = pln.Position().XDirection();
	gp_Vec y = pln.Position().YDirection();

	if (face.Orientation() != TopAbs_REVERSED) {
		z.Reverse();
	}

	double D, Umin, Umax, Vmin, Vmax;
	D = 0.;
	Umin = Vmin = +std::numeric_limits<double>::infinity();
	Umax = Vmax = -std::numeric_limits<double>::infinity();

	for (int i = 0; i < 2; ++i) {
		for (int j = 0; j < 2; ++j) {
			for (int k = 0; k < 2; ++k) {
				gp_Pnt p(xs[i], ys[j], zs[k]);
				
				gp_Vec d = p.XYZ() - P.XYZ();
				const double u = d.Dot(x);
				const double v = d.Dot(y);
				const double w = d.Dot(z);

				if (w > D) {
					D = w;
				}
				if (u < Umin) {
					Umin = u;
				}
				if (u > Umax) {
					Umax = u;
				}
				if (v < Vmin) {
					Vmin = v;
				}
				if (v > Vmax) {
					Vmax = v;
				}
			}
		}
	}

	const double eps = getValue(GV_PRECISION) * 1000.;

	BRepBuilderAPI_MakePolygon poly;
	poly.Add(P.XYZ() + x.XYZ() * (Umin - eps) + y.XYZ() * (Vmin - eps));
	poly.Add(P.XYZ() + x.XYZ() * (Umax + eps) + y.XYZ() * (Vmin - eps));
	poly.Add(P.XYZ() + x.XYZ() * (Umax + eps) + y.XYZ() * (Vmax + eps));
	poly.Add(P.XYZ() + x.XYZ() * (Umin - eps) + y.XYZ() * (Vmax + eps));
	poly.Close();

	BRepBuilderAPI_MakeFace mf(surf, poly.Wire(), true);

	gp_Vec vec = gp_Vec(z.XYZ() * (D + eps));

	BRepPrimAPI_MakePrism mp(mf.Face(), vec);
	box = mp.Shape();
	
	height = D;
	return true;
}

#if OCC_VERSION_HEX < 0x60900
bool IfcGeom::Kernel::boolean_operation(const TopoDS_Shape& a, const TopTools_ListOfShape& b, BOPAlgo_Operation op, TopoDS_Shape& result) {
	result = a;
	TopTools_ListIteratorOfListOfShape it(b);
	for (; it.More(); it.Next()) {
		TopoDS_Shape r;
		if (!boolean_operation(result, it.Value(), op, r)) {
			return false;
		}
		result = r;
	}
	return true;
}
bool IfcGeom::Kernel::boolean_operation(const TopoDS_Shape& a, const TopoDS_Shape& b, BOPAlgo_Operation op, TopoDS_Shape& result) {
	bool succesful = true;
	BRepAlgoAPI_BooleanOperation* builder;
	if (op == BOPAlgo_CUT) {
		builder = new BRepAlgoAPI_Cut(a, b);
	} else if (op == BOPAlgo_COMMON) {
		builder = new BRepAlgoAPI_Common(a, b);
	} else if (op == BOPAlgo_FUSE) {
		builder = new BRepAlgoAPI_Fuse(a, b);
	} else {
		return false;
	}
	if (builder->IsDone()) {
		TopoDS_Shape r = *builder;
		succesful = BRepCheck_Analyzer(r).IsValid() != 0;
		if (succesful) {
			result = r;

			ShapeFix_Shape fix(result);
			try {
				fix.Perform();
				result = fix.Shape();
			} catch (...) {
				Logger::Message(Logger::LOG_WARNING, "Shape healing failed on boolean result");
			}

		} else {
			// Increase tolerance max 3 times until succesful
			TopoDS_Shape a2 = a;
			TopoDS_Shape b2 = b;
			ShapeAnalysis_ShapeTolerance tolerance;
			const double t1 = tolerance.Tolerance(a, 1) * 10.;
			const double t2 = tolerance.Tolerance(b, 1) * 10.;
			if (((std::max)(t1, t2) + 1e-15) > getValue(GV_PRECISION) * 1000.) {
				return false;
			}
			apply_tolerance(a2, t1);
			apply_tolerance(b2, t2);
			succesful = boolean_operation(a2, b2, op, result);
		}
	}
	delete builder;
	return succesful;
}
#else
bool IfcGeom::Kernel::boolean_operation(const TopoDS_Shape& a, const TopTools_ListOfShape& b_, BOPAlgo_Operation op, TopoDS_Shape& result, double fuzziness) {
	bool success = false;
	BRepAlgoAPI_BooleanOperation* builder;
	TopTools_ListOfShape B, b;
	if (op == BOPAlgo_CUT) {
		builder = new BRepAlgoAPI_Cut();
		bounding_box_overlap(getValue(GV_PRECISION), a, b_, b);
	} else if (op == BOPAlgo_COMMON) {
		builder = new BRepAlgoAPI_Common();
		b = b_;
	} else if (op == BOPAlgo_FUSE) {
		builder = new BRepAlgoAPI_Fuse();
		b = b_;
	} else {
		return false;
	}

	if (b.Extent() == 0) {
		result = a;
		return true;
	}

	if (fuzziness < 0.) {
		fuzziness = getValue(GV_PRECISION);
	}

	// Find a sensible value for the fuzziness, based on precision
	// and limited by edge lengths and vertex-edge distances.
	const double len_a = min_edge_length(a);
	double min_length_orig = (std::min)(len_a, min_vertex_edge_distance(a, getValue(GV_PRECISION), len_a));
	TopTools_ListIteratorOfListOfShape it(b);
	for (; it.More(); it.Next()) {
		double d = min_edge_length(it.Value());
		if (d < min_length_orig) {
			min_length_orig = d;
		}
		d = min_vertex_edge_distance(it.Value(), getValue(GV_PRECISION), d);
		if (d < min_length_orig) {
			min_length_orig = d;
		}
	}

	const double fuzz = (std::min)(min_length_orig / 10., fuzziness);

	TopTools_ListOfShape s1s;
	s1s.Append(copy_operand(a));
#if OCC_VERSION_HEX >= 0x70000
	builder->SetNonDestructive(true);
#endif
	builder->SetFuzzyValue(fuzz);
	builder->SetArguments(s1s);
	copy_operand(b, B);
	builder->SetTools(B);
	builder->Build();
	if (builder->IsDone()) {
		TopoDS_Shape r = *builder;

		ShapeFix_Shape fix(r);
		try {
			fix.SetMinTolerance(fuzz);
			fix.SetMaxTolerance(fuzz);
			fix.SetPrecision(fuzz);
			fix.Perform();
			r = fix.Shape();
		} catch (...) {
			Logger::Message(Logger::LOG_WARNING, "Shape healing failed on boolean result");
		}

		success = BRepCheck_Analyzer(r).IsValid() != 0;

		if (success) {

			success = !is_manifold(a) || is_manifold(r);

			if (success) {
				
				// when there are edges or vertex-edge distances close to the used fuzziness, the  
				// output is not trusted and the operation is attempted with a higher fuzziness.
				double min_lengh_result = (std::min)(min_edge_length(r), min_vertex_edge_distance(r, getValue(GV_PRECISION), fuzziness * 10.));
				success = min_lengh_result <= min_length_orig || min_lengh_result > fuzziness * 10.;

				if (success) {
					result = r;
				} else {
					std::stringstream str;
					str << "Boolean operation result failing interference check, with fuzziness " << fuzziness << " min length " << min_lengh_result << " originally " << min_length_orig;
					Logger::Notice(str.str());
				}
			} else {
				Logger::Notice("Boolean operation yields non-manifold result");
			}
		} else {
			Logger::Notice("Boolean operation yields invalid result");
		}
	} else {
		std::stringstream str;
		builder->DumpErrors(str);
		Logger::Notice(str.str());
	}
	delete builder;
	if (!success) {
        const double new_fuzziness = fuzziness * 10.;
        if (new_fuzziness + 1e-15 <= getValue(GV_PRECISION) * 1000. && new_fuzziness < min_length_orig) {
            return boolean_operation(a, b, op, result, new_fuzziness);
        }
	}
	return success;
}

bool IfcGeom::Kernel::boolean_operation(const TopoDS_Shape& a, const TopoDS_Shape& b, BOPAlgo_Operation op, TopoDS_Shape& result, double fuzziness) {
	TopTools_ListOfShape bs;
	bs.Append(b);
	return boolean_operation(a, bs, op, result, fuzziness);
}
#endif

namespace {
	void find_neighbours(IfcGeom::impl::tree<int>& tree, std::vector<std::unique_ptr<gp_Pnt>>& pnts, std::set<int>& visited, int p, double eps) {
		visited.insert(p);

		Bnd_Box b;
		b.Set(*pnts[p].get());
		b.Enlarge(eps);

		std::vector<int> js = tree.select_box(b, false);
		for (int j : js) {
			visited.insert(j);
#ifdef FACESET_HELPER_RECURSIVE
			if (visited.find(j) == visited.end()) {
				// @todo, making this recursive removes the dependence on the initial ordering, but will
				// likely result in empty results when all vertices are within 1 eps from another point.
				find_neighbours(tree, pnts, visited, j, eps);
			}
#endif
		}
	}
}

IfcGeom::Kernel::faceset_helper::~faceset_helper() {
	kernel_->faceset_helper_ = nullptr;
}

IfcGeom::Kernel::faceset_helper::faceset_helper(Kernel* kernel, const IfcSchema::IfcConnectedFaceSet* l)
	: kernel_(kernel) 
{
	kernel->faceset_helper_ = this;

	IfcSchema::IfcCartesianPoint::list::ptr points = IfcParse::traverse((IfcUtil::IfcBaseClass*) l)->as<IfcSchema::IfcCartesianPoint>();
	std::vector<std::unique_ptr<gp_Pnt>> pnts(std::distance(points->begin(), points->end()));
	std::vector<TopoDS_Vertex> vertices(pnts.size());

	IfcGeom::impl::tree<int> tree;

	BRep_Builder B;

	Bnd_Box box;
	for (size_t i = 0; i < points->size(); ++i) {
		gp_Pnt* p = new gp_Pnt();
		if (kernel->convert(*(points->begin() + i), *p)) {
			pnts[i].reset(p);
			B.MakeVertex(vertices[i], *p, Precision::Confusion());
			tree.add(i, vertices[i]);
			box.Add(*p);
		} else {
			delete p;
		}		
	}

	// Find the minimal bounding box edge
	double bmin[3], bmax[3];
	box.Get(bmin[0], bmin[1], bmin[2], bmax[0], bmax[1], bmax[2]);
	double bdiff = std::numeric_limits<double>::infinity();
	for (size_t i = 0; i < 3; ++i) {
		const double d = bmax[i] - bmin[i];
		if (d > kernel->getValue(GV_PRECISION) * 10. && d < bdiff) {
			bdiff = d;
		}
	}

	eps_ = kernel->getValue(GV_PRECISION) * 10. * (std::min)(1.0, bdiff);

	std::map<std::pair<int, int>, int> edge_use;

	for (int i = 0; i < pnts.size(); ++i) {
		if (pnts[i]) {
			std::set<int> vs;
			find_neighbours(tree, pnts, vs, i, eps_);

			for (int v : vs) {
				auto pt = *(points->begin() + v);
				// NB: insert() ignores duplicate keys
				vertex_mapping_.insert({ pt->data().id() , i });
			}
		}
	}

	IfcSchema::IfcPolyLoop::list::ptr loops = IfcParse::traverse((IfcUtil::IfcBaseClass*)l)->as<IfcSchema::IfcPolyLoop>();

	size_t loops_removed = 0, non_manifold = 0;

	for (auto& loop : *loops) {
		auto ps = loop->Polygon();

		std::vector<std::pair<int, int> > segments;

		loop_(ps, [&segments](int C, int D, bool) {
			segments.push_back({ C, D });
		});

		if (segments.size() >= 3) {
			for (auto& p : segments) {
				edge_use[p] ++;
			}
		} else {
			loops_removed += 1;
		}
	}

	for (auto& p : edge_use) {
		int a, b;
		std::tie(a, b) = p.first;
		edges_[p.first] = BRepBuilderAPI_MakeEdge(vertices[a], vertices[b]);

		if (p.second != 2) {
			non_manifold += 1;
		}		
	}

	if (loops_removed || (non_manifold && l->declaration().is(IfcSchema::IfcClosedShell::Class()))) {
		Logger::Error(boost::lexical_cast<std::string>(loops_removed) + " loops removed and " + boost::lexical_cast<std::string>(non_manifold) + " non-manifold edges for:", l);
	}
}<|MERGE_RESOLUTION|>--- conflicted
+++ resolved
@@ -313,43 +313,6 @@
 		return M;
 	}
 
-<<<<<<< HEAD
-=======
-	bool is_manifold(const TopoDS_Shape& a) {
-		if (a.ShapeType() == TopAbs_COMPOUND || a.ShapeType() == TopAbs_SOLID) {
-			TopoDS_Iterator it(a);
-			for (; it.More(); it.Next()) {
-				if (!is_manifold(it.Value())) {
-					return false;
-				}
-			}
-			return true;
-		} else {
-			TopTools_IndexedDataMapOfShapeListOfShape map;
-			TopExp::MapShapesAndAncestors(a, TopAbs_EDGE, TopAbs_FACE, map);
-
-			for (int i = 1; i <= map.Extent(); ++i) {
-				if (map.FindFromIndex(i).Extent() != 2) {
-					return false;
-				}
-			}
-
-			return true;
-		}
-	}
-
-	bool is_manifold(const TopTools_ListOfShape& l) {
-		TopTools_ListOfShape r;
-		TopTools_ListIteratorOfListOfShape it(l);
-		for (; it.More(); it.Next()) {
-			if (!is_manifold(it.Value())) {
-				return false;
-			}
-		}
-		return true;
-	}
-
->>>>>>> 4936ea3a
 	void bounding_box_overlap(double p, const TopoDS_Shape& a, const TopTools_ListOfShape& b, TopTools_ListOfShape& c) {
 		Bnd_Box A;
 		BRepBndLib::Add(a, A);
