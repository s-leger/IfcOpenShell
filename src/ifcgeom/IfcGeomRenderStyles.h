/********************************************************************************
 *                                                                              *
 * This file is part of IfcOpenShell.                                           *
 *                                                                              *
 * IfcOpenShell is free software: you can redistribute it and/or modify         *
 * it under the terms of the Lesser GNU General Public License as published by  *
 * the Free Software Foundation, either version 3.0 of the License, or          *
 * (at your option) any later version.                                          *
 *                                                                              *
 * IfcOpenShell is distributed in the hope that it will be useful,              *
 * but WITHOUT ANY WARRANTY; without even the implied warranty of               *
 * MERCHANTABILITY or FITNESS FOR A PARTICULAR PURPOSE. See the                 *
 * Lesser GNU General Public License for more details.                          *
 *                                                                              *
 * You should have received a copy of the Lesser GNU General Public License     *
 * along with this program. If not, see <http://www.gnu.org/licenses/>.         *
 *                                                                              *
 ********************************************************************************/

#ifndef IFCGEOMRENDERSTYLES_H
#define IFCGEOMRENDERSTYLES_H

#ifdef USE_IFC4
#include "../ifcparse/Ifc4.h"
#else
#include "../ifcparse/Ifc2x3.h"
#endif

namespace IfcGeom {
	class SurfaceStyle {
	public:
		class ColorComponent {
		private:
			double data[3];
		public:
			ColorComponent(double r, double g, double b) {
				data[0] = r; data[1] = g; data[2] = b;
			}
			const double& R() const { return data[0]; }
			const double& G() const { return data[1]; }
			const double& B() const { return data[2]; }
			double& R() { return data[0]; }
			double& G() { return data[1]; }
			double& B() { return data[2]; }
		};
	private:
<<<<<<< HEAD
		std::string name;
=======
        std::string original_name_;
		boost::optional<std::string> name;
>>>>>>> 5c1ac39f
		boost::optional<int> id;
		boost::optional<ColorComponent> diffuse, specular;
		boost::optional<double> transparency;
		boost::optional<double> specularity;
	public:
        SurfaceStyle() : name("surface-style") {}
		SurfaceStyle(int id) : id(id) {
			std::stringstream sstr; 
			sstr << "surface-style-" << id; 
			this->name = sstr.str(); 
		}
        SurfaceStyle(const std::string& name) : name(name), original_name_(name) {}
        SurfaceStyle(int id, const std::string& name) : id(id), original_name_(name)
        {
			std::stringstream sstr; 
			std::string sanitized = name;
			std::transform(sanitized.begin(), sanitized.end(), sanitized.begin(), ::tolower);
			std::replace(sanitized.begin(), sanitized.end(), ' ', '-');
			sstr << "surface-style-" << id << "-" << sanitized;
			this->name = sstr.str(); 
		}
		
		// Not used at this point. In fact, equality testing in the current
		// architecture can just as easily be accomplished by comparing the
		// pointer addresses of the styles, as they are always referenced 
		// from out of a global map of some sort.
<<<<<<< HEAD
		bool operator==(const SurfaceStyle& other) {
			return name == other.name;
		}
		
		const std::string& Name() const { return name; }
=======
        bool operator==(const SurfaceStyle& other) const {
			if (name && other.name) {
				return *name == *other.name;
			} else if (id && other.id) {
				return *id == *other.id;
			} else {
				return false;
			}
		}
		
        /// ID name, e.g. "surface-style-66675-metal---aluminium"
        const std::string& Name() const { return *name; }
        /// Original name, if available, e.g. "Metal - Aluminium"
        const std::string& original_name() const { return original_name_; }
>>>>>>> 5c1ac39f

		const boost::optional<ColorComponent>& Diffuse() const { return diffuse; }
		const boost::optional<ColorComponent>& Specular() const { return specular; }
		const boost::optional<double>& Transparency() const { return transparency; }
		const boost::optional<double>& Specularity() const { return specularity; }
		boost::optional<ColorComponent>& Diffuse() { return diffuse; }
		boost::optional<ColorComponent>& Specular() { return specular; }
		boost::optional<double>& Transparency() { return transparency; }
		boost::optional<double>& Specularity() { return specularity; }
	};

	const SurfaceStyle* get_default_style(const std::string& ifc_type);
}

#endif<|MERGE_RESOLUTION|>--- conflicted
+++ resolved
@@ -44,12 +44,8 @@
 			double& B() { return data[2]; }
 		};
 	private:
-<<<<<<< HEAD
 		std::string name;
-=======
         std::string original_name_;
-		boost::optional<std::string> name;
->>>>>>> 5c1ac39f
 		boost::optional<int> id;
 		boost::optional<ColorComponent> diffuse, specular;
 		boost::optional<double> transparency;
@@ -76,28 +72,15 @@
 		// architecture can just as easily be accomplished by comparing the
 		// pointer addresses of the styles, as they are always referenced 
 		// from out of a global map of some sort.
-<<<<<<< HEAD
 		bool operator==(const SurfaceStyle& other) {
 			return name == other.name;
 		}
 		
+        /// ID name, e.g. "surface-style-66675-metal---aluminium"
 		const std::string& Name() const { return name; }
-=======
-        bool operator==(const SurfaceStyle& other) const {
-			if (name && other.name) {
-				return *name == *other.name;
-			} else if (id && other.id) {
-				return *id == *other.id;
-			} else {
-				return false;
-			}
-		}
-		
-        /// ID name, e.g. "surface-style-66675-metal---aluminium"
-        const std::string& Name() const { return *name; }
+
         /// Original name, if available, e.g. "Metal - Aluminium"
         const std::string& original_name() const { return original_name_; }
->>>>>>> 5c1ac39f
 
 		const boost::optional<ColorComponent>& Diffuse() const { return diffuse; }
 		const boost::optional<ColorComponent>& Specular() const { return specular; }
