--- conflicted
+++ resolved
@@ -135,124 +135,6 @@
 			}
 		}
 	}
-<<<<<<< HEAD
-	return 0;
-=======
 	IfcGeom::SurfaceStyle material_style = IfcGeom::SurfaceStyle(material->id(), material->Name());
 	return &(style_cache[material->id()] = material_style);
-}
-
-static std::map<std::string, IfcGeom::SurfaceStyle> default_materials;
-static IfcGeom::SurfaceStyle default_material;
-static bool default_materials_initialized = false;
-
-void InitDefaultMaterials() {
-	default_materials.insert(std::make_pair("IfcSite", IfcGeom::SurfaceStyle("IfcSite")));
-	default_materials["IfcSite"            ].Diffuse().reset(IfcGeom::SurfaceStyle::ColorComponent(0.75, 0.8, 0.65));
-
-	default_materials.insert(std::make_pair("IfcSlab", IfcGeom::SurfaceStyle("IfcSlab")));
-	default_materials["IfcSlab"            ].Diffuse().reset(IfcGeom::SurfaceStyle::ColorComponent(0.4 , 0.4, 0.4 ));
-	
-	default_materials.insert(std::make_pair("IfcWallStandardCase", IfcGeom::SurfaceStyle("IfcWallStandardCase")));
-	default_materials["IfcWallStandardCase"].Diffuse().reset(IfcGeom::SurfaceStyle::ColorComponent(0.9 , 0.9, 0.9 ));
-	
-	default_materials.insert(std::make_pair("IfcWall", IfcGeom::SurfaceStyle("IfcWall")));
-	default_materials["IfcWall"            ].Diffuse().reset(IfcGeom::SurfaceStyle::ColorComponent(0.9 , 0.9, 0.9 ));
-	
-	default_materials.insert(std::make_pair("IfcWindow", IfcGeom::SurfaceStyle("IfcWindow")));
-	default_materials["IfcWindow"          ].Diffuse().reset(IfcGeom::SurfaceStyle::ColorComponent(0.75, 0.8, 0.75));
-	default_materials["IfcWindow"          ].Transparency().reset(0.3);
-	
-	default_materials.insert(std::make_pair("IfcDoor", IfcGeom::SurfaceStyle("IfcDoor")));
-	default_materials["IfcDoor"            ].Diffuse().reset(IfcGeom::SurfaceStyle::ColorComponent(0.55, 0.3, 0.15));
-	
-	default_materials.insert(std::make_pair("IfcBeam", IfcGeom::SurfaceStyle("IfcBeam")));
-	default_materials["IfcBeam"            ].Diffuse().reset(IfcGeom::SurfaceStyle::ColorComponent(0.75, 0.7, 0.7 ));
-	
-	default_materials.insert(std::make_pair("IfcRailing", IfcGeom::SurfaceStyle("IfcRailing")));
-	default_materials["IfcRailing"         ].Diffuse().reset(IfcGeom::SurfaceStyle::ColorComponent(0.65, 0.6, 0.6 ));
-	
-	default_materials.insert(std::make_pair("IfcMember", IfcGeom::SurfaceStyle("IfcMember")));
-	default_materials["IfcMember"          ].Diffuse().reset(IfcGeom::SurfaceStyle::ColorComponent(0.65, 0.6, 0.6 ));
-	
-	default_materials.insert(std::make_pair("IfcPlate", IfcGeom::SurfaceStyle("IfcPlate")));
-	default_materials["IfcPlate"           ].Diffuse().reset(IfcGeom::SurfaceStyle::ColorComponent(0.8 , 0.8, 0.8 ));
-
-	default_material = IfcGeom::SurfaceStyle("DefaultMaterial");
-	default_material.Diffuse().reset(IfcGeom::SurfaceStyle::ColorComponent(0.7, 0.7, 0.7));
-
-	default_materials_initialized = true;
-}
-
-boost::optional<IfcGeom::SurfaceStyle::ColorComponent> read_colour_component(const boost::optional<pt::ptree&> list) {
-	if (!list) {
-		return boost::none;
-	}
-	double rgb[3];
-	int i = 0;
-	for (pt::ptree::value_type &colour : list.get()) {
-		if (3 <= i) {
-			throw std::runtime_error("rgb array over 3 elements large");
-		}
-		rgb[i] = colour.second.get_value<double>();
-		i++;
-	}
-	if (i != 3) {
-		throw std::runtime_error("rgb array less than 3 elements large (was " + std::to_string(i) + ")");
-	}
-	return IfcGeom::SurfaceStyle::ColorComponent(rgb[0], rgb[1], rgb[2]);
-}
-
-void IfcGeom::set_default_style_file(const std::string& json_file) {
-  if (!default_materials_initialized) InitDefaultMaterials();
-  default_materials.clear();
-
-  pt::ptree root;
-  pt::read_json(json_file, root);
-
-  for (pt::ptree::value_type &material_pair : root) {
-    std::string name = material_pair.first;
-    default_materials.insert(std::make_pair(name, IfcGeom::SurfaceStyle(name)));
-
-    pt::ptree material = material_pair.second;
-    boost::optional<pt::ptree&> diffuse = material.get_child_optional("diffuse");
-    default_materials[name].Diffuse() = read_colour_component(diffuse);
-
-    boost::optional<pt::ptree&> specular = material.get_child_optional("specular");
-    default_materials[name].Specular() = read_colour_component(specular);
-
-    if (material.get_child_optional("specular-roughness")) {
-      default_materials[name].Specularity().reset(1.0 / material.get<double>("specular-roughness"));
-    }
-    if (material.get_child_optional("transparency")) {
-      default_materials[name].Transparency() = material.get<double>("transparency");
-    }
-  }
-
-	// Is "*" present? If yes, remove it and make it the default style.
-	std::map<std::string, IfcGeom::SurfaceStyle>::const_iterator it = default_materials.find("*");
-	if (it != default_materials.end()) {
-		IfcGeom::SurfaceStyle star = it->second;
-		default_material.Diffuse() = star.Diffuse();
-		default_material.Specular() = star.Specular();
-		default_material.Specularity() = star.Specularity();
-		default_material.Transparency() = star.Transparency();
-		default_materials.erase(it);
-	}
-}
-
-const IfcGeom::SurfaceStyle* IfcGeom::get_default_style(const std::string& s) {
-	if (!default_materials_initialized) InitDefaultMaterials();
-	std::map<std::string, IfcGeom::SurfaceStyle>::const_iterator it = default_materials.find(s);
-	if (it == default_materials.end()) {
-		default_materials.insert(std::make_pair(s, IfcGeom::SurfaceStyle(s)));
-		default_materials[s].Diffuse() = default_material.Diffuse();
-		default_materials[s].Specular() = default_material.Specular();
-		default_materials[s].Specularity() = default_material.Specularity();
-		default_materials[s].Transparency() = default_material.Transparency();
-		it = default_materials.find(s);
-	}
-	const IfcGeom::SurfaceStyle& surface_style = it->second;
-	return &surface_style;
->>>>>>> a0f37cf9
 }